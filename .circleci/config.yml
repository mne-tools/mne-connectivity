--- conflicted
+++ resolved
@@ -177,17 +177,10 @@
               git config --global user.email "circle@mne.com";
               git config --global user.name "Circle CI";
               cd ~/mne-connectivity;
-<<<<<<< HEAD
-              git checkout main
-              git remote -v
-              git fetch origin
-              git reset --hard origin/main
-=======
               git checkout gh-pages
               git remote -v
               git fetch origin
               git reset --hard origin/gh-pages
->>>>>>> f09aec94
               git clean -xdf
               if [ "${CIRCLE_BRANCH}" == "main" ]; then
                 echo "Deploying dev docs for ${CIRCLE_BRANCH}.";
@@ -197,10 +190,6 @@
                 git commit -m "CircleCI update of mne-connectivity docs (${CIRCLE_BUILD_NUM}).";
               else
                 echo "No deployment (build: ${CIRCLE_BRANCH}).";
-<<<<<<< HEAD
-                            else
-=======
->>>>>>> f09aec94
                 echo "Deploying stable docs for ${CIRCLE_BRANCH}.";
                 rm -Rf stable;
                 cp -a /tmp/build/html_stable stable;
