name: 'gh_actions'
on:
  push:
    branches:
      - 'main'
  pull_request:
    branches:
      - '*'

jobs:
  # Run style tests
  style:
    runs-on: ${{ matrix.os }}
    strategy:
      fail-fast: false
      matrix:
<<<<<<< HEAD
        os: [ ubuntu-latest, macos-latest ]
        python-version: [ 3.6 ]
=======
        os: [ ubuntu-latest ]
        python-version: [ 3.9 ]
>>>>>>> f09aec94
    steps:
      - uses: actions/checkout@v2
      - name: Set up Python ${{ matrix.python-version }}
        uses: actions/setup-python@v1
        with:
          python-version: ${{ matrix.python-version }}
      - name: Install pip
        run: |
          pip install --upgrade pip
          pip install --upgrade --upgrade-strategy eager -r requirements.txt
          pip install --upgrade --upgrade-strategy eager -r requirements_testing.txt
      - name: Run style & documentation tests
        run: make pep

  # Run installation tests
  build:
    runs-on: ${{ matrix.os }}
    strategy:
      fail-fast: false
      matrix:
        os: [ ubuntu-latest, macos-latest ]
        python-version: [ 3.6, 3.7, 3.8, 3.9 ]
    steps:
      - uses: actions/checkout@v2
        # with:
        #   path: ~/.cache/pip
        #   key: ${{ hashFiles('setup.py') }}-${{ hashFiles('test-requirements.txt') }}-${{ hashFiles('requirements.txt') }}
      - run: ./tools/setup_xvfb.sh
        name: 'Setup xvfb'
        if: runner.os == 'Linux'
      - name: Set up Python ${{ matrix.python-version }}
        uses: actions/setup-python@v1
        with:
          python-version: ${{ matrix.python-version }}
      - name: Install dependencies
        run: |
          pip install --upgrade --upgrade-strategy eager -r requirements.txt
          pip install --upgrade --upgrade-strategy eager -r requirements_testing.txt
      # TODO: doesn't work segfault cuz of pyvista?
      # - shell: bash -el {0}
      #   run: mne sys_info
      #   name: Print config
      # TODO: why doesn't this work on mac?
      # - shell: bash -el {0}
      #   run: python -c "import mne; print(mne.datasets.testing.data_path(verbose=True))"
      #   name: 'Get test data'
      # build with sdist directly
      - uses: actions/checkout@v2
      - name: Build sdist
        run: python setup.py sdist
      - name: Install sdist
        run: pip install ./dist/mne-connectivity-*
      - name: Clean up working directory
        run: rm -rf ./*
      - name: Try importing mne_connectivity
        run: python -c 'import mne_connectivity; print(mne_connectivity.__version__)'
      - name: Remove sdist install
        run: pip uninstall -y mne-connectivity
      # build with build wheet
      - uses: actions/checkout@v2
      - name: Build wheel
        run: python setup.py bdist_wheel
      - name: Install wheel
        run: pip install ./dist/mne_connectivity-*.whl
      - name: Clean up working directory
        run: rm -rf ./*
      - name: Try importing mne_connectivity
        run: python -c 'import mne_connectivity; print(mne_connectivity.__version__)'
      - name: Remove wheel install
        run: pip uninstall -y mne-connectivity

      - uses: actions/checkout@v2
      - name: Test extras install
        run: |
          pip install .[full]
          python -c 'import mne_connectivity; print(mne_connectivity.__version__)'

  # Run unit tests
  test:
    runs-on: ${{ matrix.os }}
    strategy:
      fail-fast: false
      matrix:
        os: [ ubuntu-latest, macos-latest ]
        python-version: [ 3.6, 3.7, 3.8, 3.9 ]

    env:
      TZ: Europe/Berlin
      FORCE_COLOR: true
    steps:
      - name: Set up Python ${{ matrix.python-version }}
        uses: actions/setup-python@v1
        with:
          python-version: ${{ matrix.python-version }}

      - uses: actions/checkout@v2
        # with:
        #   path: ~/.cache/pip
        #   key: ${{ hashFiles('setup.py') }}-${{ hashFiles('test-requirements.txt') }}-${{ hashFiles('requirements.txt') }}

      - name: Install dependencies
        run: |
          pip install --upgrade --upgrade-strategy eager -r requirements.txt
          pip install --upgrade --upgrade-strategy eager -r requirements_testing.txt

      - name: Display versions and environment information
        run: |
          echo $TZ
          date
          python --version
          which python
      # python -c "import mne; mne.sys_info()"

      - name: Install MNE-connectivity
        run: pip install --no-deps .
      - name: Run pytest
        run: |
          python -m pytest . --cov=mne_connectivity --cov-report=xml --cov-config=setup.cfg --verbose --ignore mne-python
        shell: bash

      - name: Upload coverage stats to codecov
        if: "matrix.os == 'ubuntu-latest'"
        uses: codecov/codecov-action@v1
        with:
          file: ./coverage.xml<|MERGE_RESOLUTION|>--- conflicted
+++ resolved
@@ -14,13 +14,8 @@
     strategy:
       fail-fast: false
       matrix:
-<<<<<<< HEAD
-        os: [ ubuntu-latest, macos-latest ]
-        python-version: [ 3.6 ]
-=======
         os: [ ubuntu-latest ]
         python-version: [ 3.9 ]
->>>>>>> f09aec94
     steps:
       - uses: actions/checkout@v2
       - name: Set up Python ${{ matrix.python-version }}
