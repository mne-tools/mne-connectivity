--- conflicted
+++ resolved
@@ -8,11 +8,7 @@
 from mne import (EpochsArray, SourceEstimate, create_info,
                  make_fixed_length_epochs)
 from mne.filter import filter_data
-<<<<<<< HEAD
-from mne.utils.misc import _resource_path
-=======
 from mne.utils import _resource_path
->>>>>>> 4519e8f3
 from mne_bids import BIDSPath, read_raw_bids
 
 from mne_connectivity import (SpectralConnectivity, spectral_connectivity,
