"""Connectivity MEG, EEG, iEEG data processing."""

# Authors: Adam Li <ali39@jhu.edu>
#          Eric Larson <larson.eric.d@gmail.com>
#          Britta Westner <britta.wstnr@gmail.com>
#
# License: BSD (3-clause)

__version__ = '0.1'

from .envelope import envelope_correlation
from .effective import phase_slope_index
from .spectral import spectral_connectivity
<<<<<<< HEAD
from .utils import seed_target_indices, degree, check_indices
from .base import (
    TemporalConnectivity, SpectralConnectivity,
    SpectroTemporalConnectivity,
    EpochTemporalConnectivity, EpochSpectralConnectivity,
    EpochSpectroTemporalConnectivity
)

__all__ = ['__version__']
=======
from .utils import seed_target_indices, degree, check_indices
>>>>>>> f09aec94
<|MERGE_RESOLUTION|>--- conflicted
+++ resolved
@@ -6,21 +6,15 @@
 #
 # License: BSD (3-clause)
 
-__version__ = '0.1'
+__version__ = '0.2dev'
 
 from .envelope import envelope_correlation
 from .effective import phase_slope_index
 from .spectral import spectral_connectivity
-<<<<<<< HEAD
 from .utils import seed_target_indices, degree, check_indices
 from .base import (
     TemporalConnectivity, SpectralConnectivity,
     SpectroTemporalConnectivity,
     EpochTemporalConnectivity, EpochSpectralConnectivity,
     EpochSpectroTemporalConnectivity
-)
-
-__all__ = ['__version__']
-=======
-from .utils import seed_target_indices, degree, check_indices
->>>>>>> f09aec94
+)