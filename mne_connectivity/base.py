--- conflicted
+++ resolved
@@ -240,11 +240,7 @@
         output : str, optional
             How to format the output, by default 'raveled', which
             will represent each connectivity matrix as a
-<<<<<<< HEAD
-            ``(n_nodes_in * n_nodes_out, 1)`` list. If 'dense', then
-=======
             ``(n_nodes_in * n_nodes_out,)`` list. If 'dense', then
->>>>>>> 03688e1d
             will return each connectivity matrix as a 2D array.
         squeeze : bool, optional
             Whether to squeeze the array or not, by default True.
@@ -254,7 +250,7 @@
         data : np.ndarray
             The output connectivity data.
         """
-        _check_option('output', output, ['raveled', 'full'])
+        _check_option('output', output, ['raveled', 'dense'])
 
         if output == 'raveled':
             data = self._data
@@ -273,7 +269,7 @@
             # handle things differently if indices is defined
             if isinstance(self.indices, tuple):
                 # TODO: improve this to be more memory efficient
-                # form all-to-all connectivity structure
+                # from all-to-all connectivity structure
                 data = np.zeros(new_shape)
                 data[:] = np.nan
 
