import numpy as np
import pytest
from mne.channels import make_dig_montage, make_standard_montage
from numpy.testing import assert_allclose

from mne_connectivity import (
    make_signals_in_freq_bands,
    seed_target_indices,
    spectral_connectivity_epochs,
)
from mne_connectivity.decoding import CoherencyDecomposition
from mne_connectivity.utils import _check_multivariate_indices


@pytest.mark.parametrize("method", ["cacoh", "mic"])
@pytest.mark.parametrize("mode", ["multitaper", "fourier", "cwt_morlet"])
def test_spectral_decomposition(method, mode):
    """Test spectral decomposition classes run and give expected results."""
    # SIMULATE DATA
    # Settings
    n_seeds = 3
    n_targets = 3
    n_signals = n_seeds + n_targets
    n_epochs = 60
    trans_bandwidth = 1
    fstart = 5  # start computing connectivity
    fend = 30  # stop computing connectivity

    # Get data with connectivity to optimise (~90° angle good for MIC & CaCoh)
    fmin_optimise = 11
    fmax_optimise = 14
    epochs_optimise = make_signals_in_freq_bands(
        n_seeds=n_seeds,
        n_targets=n_targets,
        freq_band=(fmin_optimise, fmax_optimise),
        n_epochs=n_epochs,
        trans_bandwidth=trans_bandwidth,
        snr=0.5,
        connection_delay=10,  # ~90° interaction angle for this freq. band
        rng_seed=44,
    )

    # Get data with connectivity to ignore
    fmin_ignore = 21
    fmax_ignore = 24
    epochs_ignore = make_signals_in_freq_bands(
        n_seeds=n_seeds,
        n_targets=n_targets,
        freq_band=(fmin_ignore, fmax_ignore),
        n_epochs=n_epochs,
        trans_bandwidth=trans_bandwidth,
        snr=0.5,
        connection_delay=6,  # ~90° interaction angle for this freq. band
        rng_seed=42,
    )

    # Combine data and get indices
    epochs = epochs_optimise.add_channels([epochs_ignore])
    seeds = np.concatenate((np.arange(n_seeds), np.arange(n_seeds) + n_signals))
    targets = np.concatenate(
        (np.arange(n_targets) + n_seeds, np.arange(n_targets) + n_signals + n_seeds)
    )
    indices = (seeds, targets)

    if method == "cacoh":
        bivariate_method = "coh"
        multivariate_method = "cacoh"
    else:
        bivariate_method = "imcoh"
        multivariate_method = "mic"

    cwt_freq_res = 0.5
    cwt_freqs = np.arange(fmin_optimise, fmax_optimise + cwt_freq_res, cwt_freq_res)
    cwt_n_cycles = 6

    # TEST FITTING AND TRANSFORMING SAME DATA EXTRACTS CONNECTIVITY
    decomp_class = CoherencyDecomposition(
        info=epochs.info,
        method=method,
        indices=indices,
        mode=mode,
        fmin=fmin_optimise,
        fmax=fmax_optimise,
        cwt_freqs=cwt_freqs,
        cwt_n_cycles=cwt_n_cycles,
    )
    epochs_transformed = decomp_class.fit_transform(
        X=epochs[: n_epochs // 2].get_data()
    )
    con_mv_class = spectral_connectivity_epochs(
        epochs_transformed,
        method=bivariate_method,
        indices=decomp_class.get_transformed_indices(),
        sfreq=epochs.info["sfreq"],
        mode=mode,
        fmin=fstart,
        fmax=fend,
        cwt_freqs=np.arange(fstart, fend + cwt_freq_res, cwt_freq_res),
        cwt_n_cycles=cwt_n_cycles,
    )
    con_mv_func = spectral_connectivity_epochs(
        epochs[: n_epochs // 2],
        method=multivariate_method,
        indices=([seeds], [targets]),
        mode=mode,
        fmin=fstart,
        fmax=fend,
        cwt_freqs=np.arange(fstart, fend + cwt_freq_res, cwt_freq_res),
        cwt_n_cycles=cwt_n_cycles,
    )
    con_bv_func = spectral_connectivity_epochs(
        epochs[: n_epochs // 2],
        method=bivariate_method,
        indices=seed_target_indices(seeds, targets),
        mode=mode,
        fmin=fstart,
        fmax=fend,
        cwt_freqs=np.arange(fstart, fend + cwt_freq_res, cwt_freq_res),
        cwt_n_cycles=cwt_n_cycles,
    )

    # Frequencies of interest
    freqs = np.array(con_mv_class.freqs)
    freqs_optimise = (freqs >= fmin_optimise) & (freqs <= fmax_optimise)
    freqs_ignore = (freqs >= fmin_ignore) & (freqs <= fmax_ignore)

    # Thresholds for checking validity of connectivity (work across all modes)
    optimisation_diff = 0.35  # optimisation causes big increase in connectivity
    similarity_thresh = 0.15  # freqs. being optimised or ignored should be very similar

    # Test selective optimisation of desired freq. band vs. no optimisation
    assert (
        np.abs(con_mv_class.get_data()[0, freqs_optimise]).mean()
        > np.abs(con_bv_func.get_data()[:, freqs_optimise]).mean() + optimisation_diff
    )  # check connectivity for optimised freq. band higher than without optimisation
    assert_allclose(
        np.abs(con_mv_class.get_data()[0, freqs_ignore]).mean(),
        np.abs(con_bv_func.get_data()[:, freqs_ignore]).mean(),
        atol=similarity_thresh,
    )  # check connectivity for ignored freq. band similar to no optimisation

    # Test band-wise optimisation similar to bin-wise optimisation
    assert_allclose(
        np.abs(con_mv_class.get_data()[0, freqs_optimise]).mean(),
        np.abs(con_mv_func.get_data()[0, freqs_optimise]).mean(),
        atol=similarity_thresh,
    )  # check connectivity for optimised freq. band similar for both versions
    assert (
        np.abs(con_mv_class.get_data()[0, freqs_ignore]).mean()
        < np.abs(con_mv_func.get_data()[0, freqs_ignore]).mean() - optimisation_diff
    )  # check connectivity for ignored freq. band lower than with optimisation

    # Test `fit_transform` equivalent to `fit` and `transform` separately
    decomp_class_2 = CoherencyDecomposition(
        info=epochs.info,
        method=method,
        indices=indices,
        mode=mode,
        fmin=fmin_optimise,
        fmax=fmax_optimise,
        cwt_freqs=cwt_freqs,
        cwt_n_cycles=cwt_n_cycles,
    )
    decomp_class_2.fit(X=epochs[: n_epochs // 2].get_data())
    epochs_transformed_2 = decomp_class_2.transform(
        X=epochs[: n_epochs // 2].get_data()
    )
    assert_allclose(epochs_transformed, epochs_transformed_2, rtol=1e-5)
    assert_allclose(decomp_class.filters_, decomp_class_2.filters_, rtol=1e-5)
    assert_allclose(decomp_class.patterns_, decomp_class_2.patterns_, rtol=1e-5)

    # TEST FITTING ON ONE PIECE OF DATA AND TRANSFORMING ANOTHER
    con_mv_class_unseen_data = spectral_connectivity_epochs(
        decomp_class.transform(X=epochs[n_epochs // 2 :].get_data()),
        method=bivariate_method,
        indices=decomp_class.get_transformed_indices(),
        sfreq=epochs.info["sfreq"],
        mode=mode,
        fmin=fstart,
        fmax=fend,
        cwt_freqs=np.arange(fstart, fend + cwt_freq_res, cwt_freq_res),
        cwt_n_cycles=cwt_n_cycles,
    )
    assert_allclose(
        np.abs(con_mv_class.get_data()[0, freqs_optimise]).mean(),
        np.abs(con_mv_class_unseen_data.get_data()[0, freqs_optimise]).mean(),
        atol=similarity_thresh,
    )  # check connectivity for optimised freq. band similarly high for seen & unseen
    assert_allclose(
        np.abs(con_mv_class.get_data()[0, freqs_ignore]).mean(),
        np.abs(con_mv_class_unseen_data.get_data()[0, freqs_ignore]).mean(),
        atol=similarity_thresh,
    )  # check connectivity for optimised freq. band similarly low for seen & unseen

    # XXX: TEST FILTERS/PATTERNS HAS CORRECT SHAPE WHEN N_COMPONENTS > 1 SUPPORTED

    # TEST GETTERS & SETTERS
    # Test indices internal storage and returned format
    assert np.all(np.array(decomp_class.indices) == np.array((seeds, targets)))
    assert np.all(
        decomp_class._indices
        == _check_multivariate_indices(([seeds], [targets]), n_signals)
    )
    decomp_class.set_params(indices=(targets, seeds))
    assert np.all(np.array(decomp_class.indices) == np.array((targets, seeds)))
    assert np.all(
        decomp_class._indices
        == _check_multivariate_indices(([targets], [seeds]), n_signals)
    )

    # Test rank internal storage and returned format
    assert np.all(decomp_class.rank == (n_signals, n_signals))
    assert np.all(decomp_class._rank == ([n_signals], [n_signals]))
    decomp_class.set_params(rank=(1, 2))
    assert np.all(decomp_class.rank == (1, 2))
    assert np.all(decomp_class._rank == ([1], [2]))

<<<<<<< HEAD
    # TEST PLOTTING
    # Test plot filters/patterns
    # use standard montage to avoid errors around weird fiducial positions
    standard_1020_pos = make_standard_montage("standard_1020").get_positions()
    epochs.info.set_montage(
        make_dig_montage(
            ch_pos={
                name: [idx, idx, idx]
                for idx, name in enumerate(epochs.info["ch_names"])
            },  # avoid overlapping positions for channels (raises error)
            nasion=standard_1020_pos["nasion"],
            lpa=standard_1020_pos["lpa"],
            rpa=standard_1020_pos["rpa"],
        )
    )
    for plot in (decomp_class.plot_filters, decomp_class.plot_patterns):
        # XXX: required for this to be picked up by coverage
        figs = plot(epochs.info, components=0, units="A.U.", show=False)
        figs = plot(epochs.info, components=None, units=None, show=False)
        assert len(figs) == 2
=======
    # Test rank can be reset to default
    decomp_class.set_params(rank=None)
>>>>>>> b8b57bbc


@pytest.mark.parametrize("method", ["cacoh", "mic"])
@pytest.mark.parametrize("mode", ["multitaper", "fourier", "cwt_morlet"])
def test_spectral_decomposition_parallel(method, mode):
    """Test spectral decomposition classes run with parallelisation."""
    # SIMULATE DATA
    n_seeds = 3
    n_targets = 3
    fmin = 10
    fmax = 15
    epochs = make_signals_in_freq_bands(
        n_seeds=n_seeds,
        n_targets=n_targets,
        freq_band=(fmin, fmax),
        snr=0.5,
        rng_seed=44,
    )

    # RUN DECOMPOSITION
    decomp_class = CoherencyDecomposition(
        info=epochs.info,
        method=method,
        indices=(np.arange(n_seeds), np.arange(n_targets) + n_seeds),
        mode=mode,
        fmin=fmin,
        fmax=fmax,
        cwt_freqs=np.arange(fmin, fmax + 0.5, 0.5),
        cwt_n_cycles=6,
        n_jobs=2,  # use parallelisation
    )
    decomp_class.fit_transform(X=epochs.get_data())


@pytest.mark.parametrize("method", ["cacoh", "mic"])
@pytest.mark.parametrize("mode", ["multitaper", "fourier", "cwt_morlet"])
def test_spectral_decomposition_error_catch(method, mode):
    """Test error catching for spectral decomposition classes."""
    # SIMULATE DATA
    n_seeds = 3
    n_targets = 3
    fmin = 15
    fmax = 20
    epochs = make_signals_in_freq_bands(
        n_seeds=n_seeds, n_targets=n_targets, freq_band=(fmin, fmax), rng_seed=44
    )
    indices = (np.arange(n_seeds), np.arange(n_targets) + n_seeds)
    cwt_freqs = np.arange(fmin, fmax + 0.5, 0.5)
    cwt_n_cycles = 6

    # TEST BAD INITIALISATION
    # Test info
    with pytest.raises(TypeError, match="`info` must be an instance of mne.Info"):
        CoherencyDecomposition(info="info", method=method, indices=indices)

    # Test indices
    with pytest.raises(
        TypeError, match="`indices` must be an instance of tuple of array-likes"
    ):
        CoherencyDecomposition(info=epochs.info, method=method, indices=list(indices))
    with pytest.raises(
        TypeError, match="`indices` must be an instance of tuple of array-likes"
    ):
        CoherencyDecomposition(info=epochs.info, method=method, indices=(0, 1))
    with pytest.raises(ValueError, match="`indices` must have length 2"):
        CoherencyDecomposition(info=epochs.info, method=method, indices=(indices[0],))
    with pytest.raises(
        ValueError,
        match=(
            "multivariate indices cannot contain repeated channels within a seed or "
            "target"
        ),
    ):
        CoherencyDecomposition(
            info=epochs.info, method=method, indices=([0, 0], [1, 2])
        )
    with pytest.raises(
        ValueError,
        match=(
            "multivariate indices cannot contain repeated channels within a seed or "
            "target"
        ),
    ):
        CoherencyDecomposition(
            info=epochs.info, method=method, indices=([0, 1], [2, 2])
        )
    with pytest.raises(
        ValueError, match="a negative channel index is not present in the data"
    ):
        CoherencyDecomposition(
            info=epochs.info, method=method, indices=([0], [(n_seeds + n_targets) * -1])
        )
    with pytest.raises(
        ValueError,
        match=(
            "at least one entry in `indices` is greater than the number of channels in "
            "`info`"
        ),
    ):
        CoherencyDecomposition(
            info=epochs.info, method=method, indices=([0], [n_seeds + n_targets])
        )

    # Test mode
    with pytest.raises(ValueError, match="Invalid value for the 'mode' parameter"):
        CoherencyDecomposition(
            info=epochs.info, method=method, indices=indices, mode="notamode"
        )

    # Test fmin & fmax
    if mode in ["multitaper", "fourier"]:
        with pytest.raises(
            TypeError,
            match=(
                "`fmin` and `fmax` must not be None if `mode` is 'multitaper' or "
                "'fourier'"
            ),
        ):
            CoherencyDecomposition(
                info=epochs.info,
                method=method,
                indices=indices,
                mode=mode,
                fmin=None,
                fmax=fmax,
            )
        with pytest.raises(
            TypeError,
            match=(
                "`fmin` and `fmax` must not be None if `mode` is 'multitaper' or "
                "'fourier'"
            ),
        ):
            CoherencyDecomposition(
                info=epochs.info,
                method=method,
                indices=indices,
                mode=mode,
                fmin=fmin,
                fmax=None,
            )
        with pytest.raises(
            TypeError, match="`fmin` must be an instance of int or float"
        ):
            CoherencyDecomposition(
                info=epochs.info,
                method=method,
                indices=indices,
                mode=mode,
                fmin="15",
                fmax=fmax,
            )
        with pytest.raises(
            TypeError, match="`fmax` must be an instance of int or float"
        ):
            CoherencyDecomposition(
                info=epochs.info,
                method=method,
                indices=indices,
                mode=mode,
                fmin=fmin,
                fmax="20",
            )
        with pytest.raises(ValueError, match="`fmax` must be larger than `fmin`"):
            CoherencyDecomposition(
                info=epochs.info,
                method=method,
                indices=indices,
                mode=mode,
                fmin=fmax,
                fmax=fmin,
            )
        with pytest.raises(
            ValueError, match="`fmax` cannot be larger than the Nyquist frequency"
        ):
            CoherencyDecomposition(
                info=epochs.info,
                method=method,
                indices=indices,
                mode=mode,
                fmin=fmin,
                fmax=epochs.info["sfreq"] / 2 + 1,
            )

    # Test multitaper settings
    if mode == "multitaper":
        with pytest.raises(
            TypeError, match="`mt_bandwidth` must be an instance of int, float, or None"
        ):
            CoherencyDecomposition(
                info=epochs.info,
                method=method,
                indices=indices,
                mode=mode,
                fmin=fmin,
                fmax=fmax,
                mt_bandwidth="5",
            )
        with pytest.raises(
            TypeError, match="`mt_adaptive` must be an instance of bool"
        ):
            CoherencyDecomposition(
                info=epochs.info,
                method=method,
                indices=indices,
                mode=mode,
                fmin=fmin,
                fmax=fmax,
                mt_adaptive=1,
            )
        with pytest.raises(
            TypeError, match="`mt_low_bias` must be an instance of bool"
        ):
            CoherencyDecomposition(
                info=epochs.info,
                method=method,
                indices=indices,
                mode=mode,
                fmin=fmin,
                fmax=fmax,
                mt_low_bias=1,
            )

    # Test wavelet settings
    if mode == "cwt_morlet":
        with pytest.raises(
            TypeError, match="`cwt_freqs` must not be None if `mode` is 'cwt_morlet'"
        ):
            CoherencyDecomposition(
                info=epochs.info,
                method=method,
                indices=indices,
                mode=mode,
                cwt_freqs=None,
            )
        with pytest.raises(
            TypeError, match="`cwt_freqs` must be an instance of array-like"
        ):
            CoherencyDecomposition(
                info=epochs.info,
                method=method,
                indices=indices,
                mode=mode,
                cwt_freqs="1",
            )
        with pytest.raises(
            ValueError,
            match=(
                "last entry of `cwt_freqs` cannot be larger than the Nyquist frequency"
            ),
        ):
            CoherencyDecomposition(
                info=epochs.info,
                method=method,
                indices=indices,
                mode=mode,
                cwt_freqs=np.array([epochs.info["sfreq"] / 2 + 1]),
                cwt_n_cycles=cwt_n_cycles,
            )
        with pytest.raises(
            TypeError,
            match="`cwt_n_cycles` must be an instance of int, float, or array-like",
        ):
            CoherencyDecomposition(
                info=epochs.info,
                method=method,
                indices=indices,
                mode=mode,
                cwt_freqs=cwt_freqs,
                cwt_n_cycles="5",
            )
        with pytest.raises(
            ValueError,
            match="`cwt_n_cycles` array-like must have the same length as `cwt_freqs`",
        ):
            CoherencyDecomposition(
                info=epochs.info,
                method=method,
                indices=indices,
                mode=mode,
                cwt_freqs=cwt_freqs,
                cwt_n_cycles=np.full(cwt_freqs.shape[0] - 1, 5),
            )

    # Test n_components
    with pytest.raises(
        TypeError, match="`n_components` must be an instance of int or None"
    ):
        CoherencyDecomposition(
            info=epochs.info,
            method=method,
            indices=indices,
            mode=mode,
            fmin=fmin,
            fmax=fmax,
            cwt_freqs=cwt_freqs,
            cwt_n_cycles=cwt_n_cycles,
            n_components="2",
        )

    # Test rank
    with pytest.raises(
        TypeError, match="`rank` must be an instance of tuple of ints or None"
    ):
        CoherencyDecomposition(
            info=epochs.info,
            method=method,
            indices=indices,
            mode=mode,
            fmin=fmin,
            fmax=fmax,
            cwt_freqs=cwt_freqs,
            cwt_n_cycles=cwt_n_cycles,
            rank="2",
        )
    with pytest.raises(
        TypeError, match="`rank` must be an instance of tuple of ints or None"
    ):
        CoherencyDecomposition(
            info=epochs.info,
            method=method,
            indices=indices,
            mode=mode,
            fmin=fmin,
            fmax=fmax,
            cwt_freqs=cwt_freqs,
            cwt_n_cycles=cwt_n_cycles,
            rank=("2", "2"),
        )
    with pytest.raises(ValueError, match="`rank` must have length 2"):
        CoherencyDecomposition(
            info=epochs.info,
            method=method,
            indices=indices,
            mode=mode,
            fmin=fmin,
            fmax=fmax,
            cwt_freqs=cwt_freqs,
            cwt_n_cycles=cwt_n_cycles,
            rank=(2,),
        )
    with pytest.raises(ValueError, match="entries of `rank` must be > 0"):
        CoherencyDecomposition(
            info=epochs.info,
            method=method,
            indices=indices,
            mode=mode,
            fmin=fmin,
            fmax=fmax,
            cwt_freqs=cwt_freqs,
            cwt_n_cycles=cwt_n_cycles,
            rank=(0, 1),
        )
    with pytest.raises(
        ValueError,
        match=(
            "at least one entry in `rank` is greater than the number of seed/target "
            "channels in `indices`"
        ),
    ):
        CoherencyDecomposition(
            info=epochs.info,
            method=method,
            indices=indices,
            mode=mode,
            fmin=fmin,
            fmax=fmax,
            cwt_freqs=cwt_freqs,
            cwt_n_cycles=cwt_n_cycles,
            rank=(n_seeds + 1, n_targets),
        )
    with pytest.raises(
        ValueError,
        match=(
            "at least one entry in `rank` is greater than the number of seed/target "
            "channels in `indices`"
        ),
    ):
        CoherencyDecomposition(
            info=epochs.info,
            method=method,
            indices=indices,
            mode=mode,
            fmin=fmin,
            fmax=fmax,
            cwt_freqs=cwt_freqs,
            cwt_n_cycles=cwt_n_cycles,
            rank=(n_seeds, n_targets + 1),
        )

    # Test n_jobs
    with pytest.raises(TypeError, match="`n_jobs` must be an instance of int"):
        CoherencyDecomposition(
            info=epochs.info,
            method=method,
            indices=indices,
            mode=mode,
            fmin=fmin,
            fmax=fmax,
            cwt_freqs=cwt_freqs,
            cwt_n_cycles=cwt_n_cycles,
            n_jobs="1",
        )

    # Test verbose
    with pytest.raises(
        TypeError, match="`verbose` must be an instance of bool, str, int, or None"
    ):
        CoherencyDecomposition(
            info=epochs.info,
            method=method,
            indices=indices,
            mode=mode,
            fmin=fmin,
            fmax=fmax,
            cwt_freqs=cwt_freqs,
            cwt_n_cycles=cwt_n_cycles,
            verbose=[True],
        )

    decomp_class = CoherencyDecomposition(
        info=epochs.info,
        method=method,
        indices=indices,
        mode=mode,
        fmin=fmin,
        fmax=fmax,
        cwt_freqs=cwt_freqs,
        cwt_n_cycles=cwt_n_cycles,
    )

    # TEST BAD FITTING
    # Test input data format
    with pytest.raises(TypeError, match="`X` must be an instance of NumPy array"):
        decomp_class.fit(X=epochs.get_data().tolist())
    with pytest.raises(ValueError, match="Invalid value for the '`X.ndim`' parameter"):
        decomp_class.fit(X=epochs.get_data()[0])
    with pytest.raises(ValueError, match="`X` does not match Info"):
        decomp_class.fit(X=epochs.get_data()[:, :-1])
    # Test rank of input data is compatible with n_components
    decomp_class.set_params(n_components=3)
    with pytest.raises(
        ValueError, match="`n_components` is greater than the minimum rank of the data"
    ):
        rank_def_data = epochs.get_data(copy=True)
        rank_def_data[:, n_seeds - 1] = rank_def_data[:, n_seeds - 2]
        decomp_class.fit(X=rank_def_data)
    with pytest.raises(
        ValueError, match="`n_components` is greater than the minimum rank of the data"
    ):
        rank_def_data = epochs.get_data(copy=True)
        rank_def_data[:, n_seeds + n_targets - 1] = rank_def_data[
            :, n_seeds + n_targets - 2
        ]
        decomp_class.fit(X=rank_def_data)

    # TEST TRANSFORM BEFORE FITTING
    with pytest.raises(
        RuntimeError,
        match="no filters are available, please call the `fit` method first",
    ):
        decomp_class.transform(X=epochs.get_data())

<<<<<<< HEAD
    # TEST PLOTTING BEFORE FITTING
    with pytest.raises(
        RuntimeError,
        match="no filters are available, please call the `fit` method first",
    ):
        decomp_class.plot_filters(epochs.info)

    with pytest.raises(
        RuntimeError,
        match="no patterns are available, please call the `fit` method first",
    ):
        decomp_class.plot_patterns(epochs.info)

=======
    decomp_class.set_params(n_components=None)  # reset to default
>>>>>>> b8b57bbc
    decomp_class.fit(X=epochs.get_data())

    # TEST BAD TRANSFORMING
    with pytest.raises(TypeError, match="`X` must be an instance of NumPy array"):
        decomp_class.transform(X=epochs.get_data().tolist())
    with pytest.raises(ValueError, match="Invalid value for the '`X.ndim`' parameter"):
        decomp_class.transform(X=epochs.get_data()[0, 0])
    with pytest.raises(ValueError, match="`X` does not match Info"):
        decomp_class.transform(X=epochs.get_data()[:, :-1])

    # TEST BAD PLOTTING
    for plot in (decomp_class.plot_filters, decomp_class.plot_patterns):
        with pytest.raises(TypeError, match="`info` must be an instance of mne.Info"):
            plot({"info": epochs.info})<|MERGE_RESOLUTION|>--- conflicted
+++ resolved
@@ -215,7 +215,9 @@
     assert np.all(decomp_class.rank == (1, 2))
     assert np.all(decomp_class._rank == ([1], [2]))
 
-<<<<<<< HEAD
+    # Test rank can be reset to default
+    decomp_class.set_params(rank=None)
+
     # TEST PLOTTING
     # Test plot filters/patterns
     # use standard montage to avoid errors around weird fiducial positions
@@ -236,10 +238,6 @@
         figs = plot(epochs.info, components=0, units="A.U.", show=False)
         figs = plot(epochs.info, components=None, units=None, show=False)
         assert len(figs) == 2
-=======
-    # Test rank can be reset to default
-    decomp_class.set_params(rank=None)
->>>>>>> b8b57bbc
 
 
 @pytest.mark.parametrize("method", ["cacoh", "mic"])
@@ -703,7 +701,6 @@
     ):
         decomp_class.transform(X=epochs.get_data())
 
-<<<<<<< HEAD
     # TEST PLOTTING BEFORE FITTING
     with pytest.raises(
         RuntimeError,
@@ -717,9 +714,7 @@
     ):
         decomp_class.plot_patterns(epochs.info)
 
-=======
     decomp_class.set_params(n_components=None)  # reset to default
->>>>>>> b8b57bbc
     decomp_class.fit(X=epochs.get_data())
 
     # TEST BAD TRANSFORMING
