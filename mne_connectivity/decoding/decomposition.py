--- conflicted
+++ resolved
@@ -4,7 +4,6 @@
 #
 # License: BSD (3-clause)
 
-from copy import deepcopy
 from typing import Optional, Union
 
 import numpy as np
@@ -728,12 +727,7 @@
         figs = []
         for group_idx, group_name in zip([0, 1], ["Seeds", "Targets"]):
             # create info for seeds/targets
-<<<<<<< HEAD
-            group_info = deepcopy(info)
-            group_info = pick_info(group_info, self.indices[group_idx], copy=False)
-=======
             group_info = pick_info(info, self.indices[group_idx])
->>>>>>> d6982d11
             with group_info._unlock():
                 group_info["sfreq"] = 1.0  # 1 component per time point
             # create Evoked object
@@ -773,11 +767,6 @@
                 )
             )
             figs[-1].suptitle(group_name)  # differentiate seeds from targets
-<<<<<<< HEAD
-            if show:
-                figs[-1].show()
-=======
             plt_show(show=show, fig=figs[-1])
->>>>>>> d6982d11
 
         return figs