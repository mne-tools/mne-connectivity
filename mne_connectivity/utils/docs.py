--- conflicted
+++ resolved
@@ -444,11 +444,7 @@
 
 docdict["name_format_topomap"] = r"""
 name_format : str | None (default None)
-<<<<<<< HEAD
-    The string format for axes titles. If `None`, uses f"{method}%%01d", i.e. the
-=======
     The string format for axes titles. If `None`, uses ``f"{method}%%01d"``, i.e. the
->>>>>>> d6982d11
     method name followed by the component number.
 """
 
