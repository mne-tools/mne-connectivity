--- conflicted
+++ resolved
@@ -1,10 +1,6 @@
 import os
 
 import numpy as np
-<<<<<<< HEAD
-from numpy.testing import assert_allclose, assert_array_almost_equal, assert_array_less
-=======
->>>>>>> 3144420c
 import pandas as pd
 import pytest
 from mne import EpochsArray, SourceEstimate, create_info
@@ -13,16 +9,6 @@
 
 from mne_connectivity import (
     SpectralConnectivity,
-<<<<<<< HEAD
-    spectral_connectivity_epochs,
-    read_connectivity,
-    spectral_connectivity_time,
-)
-from mne_connectivity.spectral.epochs import (
-    _get_n_epochs,
-    _compute_freq_mask,
-    _compute_freqs,
-=======
     read_connectivity,
     spectral_connectivity_epochs,
     spectral_connectivity_time,
@@ -31,7 +17,6 @@
     _compute_freq_mask,
     _compute_freqs,
     _get_n_epochs,
->>>>>>> 3144420c
 )
 from mne_connectivity.spectral.epochs_bivariate import _CohEst
 
@@ -494,11 +479,7 @@
     assert out_lens[0] == 10
 
 
-<<<<<<< HEAD
 @pytest.mark.parametrize("method", ["cacoh", "mic", "mim", "gc"])
-=======
-@pytest.mark.parametrize("method", ["mic", "mim", "gc"])
->>>>>>> 3144420c
 def test_spectral_connectivity_epochs_multivariate(method):
     """Test over-epoch multivariate connectivity methods."""
     mode = "multitaper"  # stick with single mode in interest of time
@@ -550,11 +531,7 @@
         freqs.index(fend + trans_bandwidth * 2) + 1,
     )
 
-<<<<<<< HEAD
     if method in ["cacoh", "mic", "mim"]:
-=======
-    if method in ["mic", "mim"]:
->>>>>>> 3144420c
         lower_t = 0.2
         upper_t = 0.5
 
@@ -605,22 +582,14 @@
         assert np.allclose(trgc[0, : bidx[0]].mean(), 0, atol=lower_t)
         assert np.allclose(trgc[0, bidx[1] :].mean(), 0, atol=lower_t)
 
-    # check all-to-all conn. computed for MIC/MIM when no indices given
-<<<<<<< HEAD
+    # check all-to-all conn. computed for CaCoh/MIC/MIM when no indices given
     if method in ["cacoh", "mic", "mim"]:
-=======
-    if method in ["mic", "mim"]:
->>>>>>> 3144420c
         con = spectral_connectivity_epochs(
             data, method=method, mode=mode, indices=None, sfreq=sfreq
         )
         assert con.indices is None
         assert con.n_nodes == n_signals
-<<<<<<< HEAD
         if method in ["cacoh", "mic"]:
-=======
-        if method == "mic":
->>>>>>> 3144420c
             assert np.array(con.attrs["patterns"]).shape[2] == n_signals
 
     # check ragged indices padded correctly
@@ -632,12 +601,8 @@
         np.array(con.indices) == np.array([np.array([[0, -1]]), np.array([[1, 2]])])
     )
 
-    # check shape of MIC patterns
-<<<<<<< HEAD
+    # check shape of CaCoh/MIC patterns
     if method in ["cacoh", "mic"]:
-=======
-    if method == "mic":
->>>>>>> 3144420c
         for mode in ["multitaper", "cwt_morlet"]:
             con = spectral_connectivity_epochs(
                 data,
@@ -732,11 +697,7 @@
     data = pd.read_pickle(os.path.join(fpath, "data", "example_multivariate_data.pkl"))
     sfreq = 100
     indices = (np.array([[0, 1]]), np.array([[2, 3]]))
-<<<<<<< HEAD
     methods = ["cacoh", "mic", "mim", "gc", "gc_tr"]
-=======
-    methods = ["mic", "mim", "gc", "gc_tr"]
->>>>>>> 3144420c
     con = spectral_connectivity_epochs(
         data,
         method=methods,
@@ -756,11 +717,7 @@
     )
 
     # should take the absolute of the MIC scores, as the MATLAB implementation
-<<<<<<< HEAD
-    # returns the absolute values
-=======
     # returns the absolute values.
->>>>>>> 3144420c
     mne_results = {this_con.method: np.abs(this_con.get_data()) for this_con in con}
     matlab_results = pd.read_pickle(
         os.path.join(fpath, "data", "example_multivariate_matlab_results.pkl")
@@ -770,12 +727,8 @@
 
 
 @pytest.mark.parametrize(
-<<<<<<< HEAD
     "method",
     ["cacoh", "mic", "mim", "gc", "gc_tr", ["cacoh", "mic", "mim", "gc", "gc_tr"]],
-=======
-    "method", ["mic", "mim", "gc", "gc_tr", ["mic", "mim", "gc", "gc_tr"]]
->>>>>>> 3144420c
 )
 @pytest.mark.parametrize("mode", ["multitaper", "fourier", "cwt_morlet"])
 def test_multivar_spectral_connectivity_epochs_error_catch(method, mode):
@@ -896,11 +849,7 @@
         )
         assert rank_con.attrs["rank"] == (np.array([1]), np.array([1]))
 
-<<<<<<< HEAD
     if method in ["cacoh", "mic", "mim"]:
-=======
-    if method in ["mic", "mim"]:
->>>>>>> 3144420c
         # check rank-deficient transformation matrix caught
         with pytest.raises(RuntimeError, match="the transformation matrix"):
             spectral_connectivity_epochs(
@@ -982,11 +931,7 @@
             )
 
 
-<<<<<<< HEAD
 @pytest.mark.parametrize("method", ["cacoh", "mic", "mim", "gc", "gc_tr"])
-=======
-@pytest.mark.parametrize("method", ["mic", "mim", "gc", "gc_tr"])
->>>>>>> 3144420c
 def test_multivar_spectral_connectivity_parallel(method):
     """Test multivar. freq.-domain connectivity methods run in parallel."""
     sfreq = 50.0
@@ -1139,13 +1084,9 @@
     assert len(w) == 1  # just one even though there were multiple epochs
 
 
-<<<<<<< HEAD
 @pytest.mark.parametrize(
     "method", ["coh", "cacoh", "mic", "mim", "plv", "pli", "wpli", "ciplv"]
 )
-=======
-@pytest.mark.parametrize("method", ["coh", "mic", "mim", "plv", "pli", "wpli", "ciplv"])
->>>>>>> 3144420c
 @pytest.mark.parametrize("mode", ["cwt_morlet", "multitaper"])
 @pytest.mark.parametrize("data_option", ["sync", "random"])
 def test_spectral_connectivity_time_phaselocked(method, mode, data_option):
@@ -1175,7 +1116,6 @@
                 )
                 data[i, c] = np.squeeze(np.sin(x))
 
-<<<<<<< HEAD
     multivar_methods = ["cacoh", "mic", "mim"]
 
     if method == "cacoh":
@@ -1184,9 +1124,6 @@
         indices = ([[0, 1]], [[2, 3]])
     else:
         indices = None
-=======
-    multivar_methods = ["mic", "mim"]
->>>>>>> 3144420c
 
     # the frequency band should contain the frequency at which there is a
     # hypothesized "connection"
@@ -1196,10 +1133,7 @@
     con = spectral_connectivity_time(
         data,
         freqs,
-<<<<<<< HEAD
         indices=indices,
-=======
->>>>>>> 3144420c
         method=method,
         mode=mode,
         sfreq=sfreq,
@@ -1215,11 +1149,7 @@
     # MIC values can be pos. and neg., so must be averaged after taking the
     # absolute values for the test to work
     if method in multivar_methods:
-<<<<<<< HEAD
-        if method in ["mic"]:
-=======
         if method == "mic":
->>>>>>> 3144420c
             con_matrix = np.mean(np.abs(con_matrix), axis=(0, 2))
             assert con.shape == (n_epochs, 1, len(con.freqs))
         else:
@@ -1520,11 +1450,7 @@
         )
 
 
-<<<<<<< HEAD
 @pytest.mark.parametrize("method", ["cacoh", "mic", "mim", "gc", "gc_tr"])
-=======
-@pytest.mark.parametrize("method", ["mic", "mim", "gc", "gc_tr"])
->>>>>>> 3144420c
 @pytest.mark.parametrize("average", [True, False])
 @pytest.mark.parametrize("faverage", [True, False])
 def test_multivar_spectral_connectivity_time_shapes(method, average, faverage):
@@ -1560,12 +1486,8 @@
     )
     assert con.shape == tuple(con_shape)
 
-    # check shape of MIC patterns are correct
-<<<<<<< HEAD
+    # check shape of CaCoh/MIC patterns are correct
     if method in ["cacoh", "mic"]:
-=======
-    if method == "mic":
->>>>>>> 3144420c
         for indices_type in ["full", "ragged"]:
             if indices_type == "full":
                 indices = (np.array([[0, 1]]), np.array([[2, 3]]))
@@ -1605,11 +1527,7 @@
                 )
 
 
-<<<<<<< HEAD
 @pytest.mark.parametrize("method", ["cacoh", "mic", "mim", "gc", "gc_tr"])
-=======
-@pytest.mark.parametrize("method", ["mic", "mim", "gc", "gc_tr"])
->>>>>>> 3144420c
 @pytest.mark.parametrize("mode", ["multitaper", "cwt_morlet"])
 def test_multivar_spectral_connectivity_time_error_catch(method, mode):
     """Test error catching for time-resolved multivar. connectivity methods."""
@@ -1697,22 +1615,14 @@
             rank=too_much_rank,
         )
 
-    # check all-to-all conn. computed for MIC/MIM when no indices given
-<<<<<<< HEAD
+    # check all-to-all conn. computed for CaCoh/MIC/MIM when no indices given
     if method in ["cacoh", "mic", "mim"]:
-=======
-    if method in ["mic", "mim"]:
->>>>>>> 3144420c
         con = spectral_connectivity_time(
             data, freqs, method=method, indices=None, sfreq=sfreq, mode=mode
         )
         assert con.indices is None
         assert con.n_nodes == n_signals
-<<<<<<< HEAD
-        if method == ["cacoh", "mic"]:
-=======
-        if method == "mic":
->>>>>>> 3144420c
+        if method in ["cacoh", "mic"]:
             assert np.array(con.attrs["patterns"]).shape[3] == n_signals
 
     if method in ["gc", "gc_tr"]:
@@ -1779,11 +1689,7 @@
     for indices in [non_ragged_indices, ragged_indices]:
         con = spectral_connectivity_epochs(
             epochs,
-<<<<<<< HEAD
             method=["cacoh", "mic", "mim", "gc", "gc_tr"],
-=======
-            method=["mic", "mim", "gc", "gc_tr"],
->>>>>>> 3144420c
             indices=indices,
             sfreq=sfreq,
             fmin=10,
@@ -1845,11 +1751,7 @@
             assert con.indices is None and read_con.indices is None
 
 
-<<<<<<< HEAD
 @pytest.mark.parametrize("method", ["cacoh", "mic", "mim", "gc", "gc_tr"])
-=======
-@pytest.mark.parametrize("method", ["mic", "mim", "gc", "gc_tr"])
->>>>>>> 3144420c
 @pytest.mark.parametrize("indices", [None, (np.array([[0, 1]]), np.array([[2, 3]]))])
 def test_multivar_spectral_connectivity_indices_roundtrip_io(tmp_path, method, indices):
     """Test that indices values and type is maintained after saving.
