--- conflicted
+++ resolved
@@ -7,8 +7,7 @@
 
 from mne_connectivity import (
     SpectralConnectivity, spectral_connectivity_epochs,
-    read_connectivity, spectral_connectivity_time,
-    spectral_connectivity_time_hilbert)
+    read_connectivity, spectral_connectivity_time)
 from mne_connectivity.spectral.epochs import _CohEst, _get_n_epochs
 from mne_connectivity.spectral.epochs import (
     _compute_freq_mask, _compute_freqs)
@@ -473,11 +472,7 @@
     assert len(w) == 1  # just one even though there were multiple epochs
 
 
-<<<<<<< HEAD
-@pytest.mark.parametrize('method', ['coh', 'plv', 'pli', 'wpli', 'ciplv'])
-=======
 @pytest.mark.parametrize('method', ['coh', 'plv', 'pli', 'wpli'])
->>>>>>> 4476efae
 @pytest.mark.parametrize(
     'mode', ['cwt_morlet', 'multitaper'])
 @pytest.mark.parametrize('data_option', ['sync', 'random'])
@@ -509,19 +504,11 @@
     # hypothesized "connection"
     freq_band_low_limit = (8.)
     freq_band_high_limit = (13.)
-<<<<<<< HEAD
-    freqs = np.arange(freq_band_low_limit, freq_band_high_limit + 1) if mode == 'cwt_morlet' else None
-    con = spectral_connectivity_time(data, method=method, mode=mode,
-                                     sfreq=sfreq, fmin=freq_band_low_limit,
-                                     fmax=freq_band_high_limit,
-                                     freqs=freqs, n_jobs=1,
-=======
     cwt_freqs = np.arange(freq_band_low_limit, freq_band_high_limit + 1)
     con = spectral_connectivity_time(data, method=method, mode=mode,
                                      sfreq=sfreq, fmin=freq_band_low_limit,
                                      fmax=freq_band_high_limit,
                                      cwt_freqs=cwt_freqs, n_jobs=1,
->>>>>>> 4476efae
                                      faverage=True, average=True, sm_times=0)
     assert con.shape == (n_channels ** 2, len(con.freqs))
     con_matrix = con.get_data('dense')[..., 0]
@@ -539,11 +526,7 @@
         assert np.all(con_matrix) <= 0.5
 
 
-<<<<<<< HEAD
-@pytest.mark.parametrize('method', ['coh', 'plv', 'pli', 'wpli', 'ciplv'])
-=======
 @pytest.mark.parametrize('method', ['coh', 'plv', 'pli', 'wpli'])
->>>>>>> 4476efae
 @pytest.mark.parametrize(
     'cwt_freqs', [[8., 10.], [8, 10], 10., 10])
 def test_spectral_connectivity_time_cwt_freqs(method, cwt_freqs):
@@ -572,11 +555,7 @@
     con = spectral_connectivity_time(data, method=method, mode='cwt_morlet',
                                      sfreq=sfreq, fmin=np.min(cwt_freqs),
                                      fmax=np.max(cwt_freqs),
-<<<<<<< HEAD
-                                     freqs=cwt_freqs, n_jobs=1,
-=======
                                      cwt_freqs=cwt_freqs, n_jobs=1,
->>>>>>> 4476efae
                                      faverage=True, average=True, sm_times=0)
     assert con.shape == (n_channels ** 2, len(con.freqs))
     con_matrix = con.get_data('dense')[..., 0]
@@ -610,19 +589,11 @@
     data = EpochsArray(data, info)
 
     # define some frequencies for cwt
-<<<<<<< HEAD
-    freqs = np.arange(3, 20.5, 1) if mode == 'cwt_morlet' else None
-
-    # run connectivity estimation
-    con = spectral_connectivity_time(
-        data, sfreq=sfreq, freqs=freqs, method=method, mode=mode,
-=======
     freqs = np.arange(3, 20.5, 1)
 
     # run connectivity estimation
     con = spectral_connectivity_time(
         data, sfreq=sfreq, cwt_freqs=freqs, method=method, mode=mode,
->>>>>>> 4476efae
         n_cycles=5)
     assert con.shape == (n_epochs, n_signals ** 2, len(con.freqs))
     assert con.get_data(output='dense').shape == \
@@ -641,98 +612,7 @@
         assert all(high_conn_val >= conn_data[epoch_idx, idx, jdx]
                    for idx, jdx in triu_inds)
 
-@pytest.mark.parametrize('method', ['coh', 'plv', 'pli', 'wpli', 'ciplv'])
-@pytest.mark.parametrize('data_option', ['sync', 'random'])
-def test_spectral_connectivity_time_phaselocked_hilbert(method,  data_option):
-    """Test time-resolved spectral connectivity with simulated
-    phase-locked data."""
-    rng = np.random.default_rng(0)
-    n_epochs = 5
-    n_channels = 3
-    n_times = 1000
-    sfreq = 250
-    data = np.zeros((n_epochs, n_channels, n_times))
-    if data_option == 'random':
-        # Data is random, there should be no consistent phase differences.
-        data = rng.random((n_epochs, n_channels, n_times))
-    if data_option == 'sync':
-        # Data consists of phase-locked 10Hz sine waves with constant phase
-        # difference within each epoch.
-        wave_freq = 10
-        epoch_length = n_times / sfreq
-        for i in range(n_epochs):
-            for c in range(n_channels):
-                phase = rng.random() * 10
-                x = np.linspace(-wave_freq * epoch_length * np.pi + phase,
-                                wave_freq * epoch_length * np.pi + phase,
-                                n_times)
-                data[i, c] = np.squeeze(np.sin(x))
-    # the frequency band should contain the frequency at which there is a hypothesized "connection"
-    freq_band_low_limit = (8.)
-    freq_band_high_limit = (13.)
-    con = spectral_connectivity_time_hilbert(data, method=method, sfreq=sfreq,
-                                     fmin=freq_band_low_limit,
-                                     fmax=freq_band_high_limit,
-                                     n_jobs=1, average=True)
-    assert con.shape == (n_channels ** 2, len(con.freqs))
-    con_matrix = con.get_data('dense')[..., 0]
-    if data_option == 'sync':
-        # signals are perfectly phase-locked, connectivity matrix should be
-        # a lower triangular matrix of ones
-        assert np.allclose(con_matrix,
-                           np.tril(np.ones(con_matrix.shape),
-                                   k=-1),
-                           atol=0.1)
-    if data_option == 'random':
-        # signals are random, all connectivity values should be small
-        # 0.5 is picked rather arbitrarily such that the obsolete wrong
-        # implementation fails
-        assert np.all(con_matrix) <= 0.5
-
-@pytest.mark.parametrize('method', ['coh', 'plv', 'pli', 'wpli', 'ciplv'])
-def test_spectral_connectivity_time_resolved_hilbert(method):
-    """Test time-resolved spectral connectivity."""
-    sfreq = 50.
-    n_signals = 3
-    n_epochs = 2
-    n_times = 1000
-    trans_bandwidth = 2.
-    tmin = 0.
-    tmax = (n_times - 1) / sfreq
-    # 5Hz..15Hz
-    fstart, fend = 5.0, 15.0
-    data, _ = create_test_dataset(
-        sfreq, n_signals=n_signals, n_epochs=n_epochs, n_times=n_times,
-        tmin=tmin, tmax=tmax,
-        fstart=fstart, fend=fend, trans_bandwidth=trans_bandwidth)
-    ch_names = np.arange(n_signals).astype(str).tolist()
-    info = create_info(ch_names=ch_names, sfreq=sfreq, ch_types='eeg')
-    data = EpochsArray(data, info)
-
-    # run connectivity estimation
-    con = spectral_connectivity_time_hilbert(
-        data, sfreq=sfreq, method=method, fmin=fstart, fmax=fend)
-    assert con.shape == (n_epochs, n_signals ** 2, len(con.freqs))
-    assert con.get_data(output='dense').shape == \
-        (n_epochs, n_signals, n_signals, len(con.freqs))
-
-<<<<<<< HEAD
-    # test the simulated signal
-    triu_inds = np.vstack(np.triu_indices(n_signals, k=1)).T
-
-    # average over frequencies
-    conn_data = con.get_data(output='dense').mean(axis=-1)
-
-    # the indices at which there is a correlation should be greater
-    # then the rest of the components
-    for epoch_idx in range(n_epochs):
-        high_conn_val = conn_data[epoch_idx, 0, 1]
-        assert all(high_conn_val >= conn_data[epoch_idx, idx, jdx]
-                   for idx, jdx in triu_inds)
-
-
-=======
->>>>>>> 4476efae
+
 def test_save(tmp_path):
     """Test saving results of spectral connectivity."""
     rng = np.random.RandomState(0)
