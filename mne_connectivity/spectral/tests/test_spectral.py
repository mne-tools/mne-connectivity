--- conflicted
+++ resolved
@@ -1365,8 +1365,6 @@
             # check indices have same values
             assert np.all(np.array(con.indices) == np.array(read_con.indices))
         else:
-<<<<<<< HEAD
-=======
             assert con.indices is None and read_con.indices is None
 
 
@@ -1421,5 +1419,4 @@
             assert np.all([con_inds == read_inds for con_inds, read_inds in
                            zip(con.indices, read_con.indices)])
         else:
->>>>>>> c9858860
             assert con.indices is None and read_con.indices is None