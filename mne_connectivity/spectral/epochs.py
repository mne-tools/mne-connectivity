--- conflicted
+++ resolved
@@ -254,1182 +254,7 @@
         raise NotImplementedError('compute_con method not implemented')
 
 
-<<<<<<< HEAD
-class _EpochMeanConEstBase(_AbstractConEstBase):
-    """Base class for methods that estimate connectivity as mean epoch-wise."""
-
-    patterns = None
-
-    def __init__(self, n_cons, n_freqs, n_times):
-        self.n_cons = n_cons
-        self.n_freqs = n_freqs
-        self.n_times = n_times
-
-        if n_times == 0:
-            self.csd_shape = (n_cons, n_freqs)
-        else:
-            self.csd_shape = (n_cons, n_freqs, n_times)
-
-        self.con_scores = None
-
-    def start_epoch(self):  # noqa: D401
-        """Called at the start of each epoch."""
-        pass  # for this type of con. method we don't do anything
-
-    def combine(self, other):
-        """Include con. accumated for some epochs in this estimate."""
-        self._acc += other._acc
-
-
-class _EpochMeanMultivariateConEstBase(_AbstractConEstBase):
-    """Base class for mean epoch-wise multivar. con. estimation methods."""
-
-    n_steps = None
-    patterns = None
-
-    def __init__(self, n_signals, n_cons, n_freqs, n_times, n_jobs=1):
-        self.n_signals = n_signals
-        self.n_cons = n_cons
-        self.n_freqs = n_freqs
-        self.n_times = n_times
-        self.n_jobs = n_jobs
-
-        # include time dimension, even when unused for indexing flexibility
-        if n_times == 0:
-            self.csd_shape = (n_signals**2, n_freqs)
-            self.con_scores = np.zeros((n_cons, n_freqs, 1))
-        else:
-            self.csd_shape = (n_signals**2, n_freqs, n_times)
-            self.con_scores = np.zeros((n_cons, n_freqs, n_times))
-
-        # allocate space for accumulation of CSD
-        self._acc = np.zeros(self.csd_shape, dtype=np.complex128)
-
-        self._compute_n_progress_bar_steps()
-
-    def start_epoch(self):  # noqa: D401
-        """Called at the start of each epoch."""
-        pass  # for this type of con. method we don't do anything
-
-    def combine(self, other):
-        """Include con. accumulated for some epochs in this estimate."""
-        self._acc += other._acc
-
-    def accumulate(self, con_idx, csd_xy):
-        """Accumulate CSD for some connections."""
-        self._acc[con_idx] += csd_xy
-
-    def _compute_n_progress_bar_steps(self):
-        """Calculate the number of steps to include in the progress bar."""
-        self.n_steps = int(np.ceil(self.n_freqs / self.n_jobs))
-
-    def _log_connection_number(self, con_i):
-        """Log the number of the connection being computed."""
-        logger.info('Computing %s for connection %i of %i'
-                    % (self.name, con_i + 1, self.n_cons, ))
-
-    def _get_block_indices(self, block_i, limit):
-        """Get indices for a computation block capped by a limit."""
-        indices = np.arange(block_i * self.n_jobs, (block_i + 1) * self.n_jobs)
-
-        return indices[np.nonzero(indices < limit)]
-
-    def reshape_csd(self):
-        """Reshape CSD into a matrix of times x freqs x signals x signals."""
-        if self.n_times == 0:
-            return (np.reshape(self._acc, (
-                self.n_signals, self.n_signals, self.n_freqs, 1)
-            ).transpose(3, 2, 0, 1))
-
-        return (np.reshape(self._acc, (
-            self.n_signals, self.n_signals, self.n_freqs, self.n_times)
-        ).transpose(3, 2, 0, 1))
-
-
-class _CohEstBase(_EpochMeanConEstBase):
-    """Base Estimator for Coherence, Coherency, Imag. Coherence."""
-
-    accumulate_psd = True
-
-    def __init__(self, n_cons, n_freqs, n_times):
-        super(_CohEstBase, self).__init__(n_cons, n_freqs, n_times)
-
-        # allocate space for accumulation of CSD
-        self._acc = np.zeros(self.csd_shape, dtype=np.complex128)
-
-    def accumulate(self, con_idx, csd_xy):
-        """Accumulate CSD for some connections."""
-        self._acc[con_idx] += csd_xy
-
-
-class _CohEst(_CohEstBase):
-    """Coherence Estimator."""
-
-    name = 'Coherence'
-
-    def compute_con(self, con_idx, n_epochs, psd_xx, psd_yy):  # lgtm
-        """Compute final con. score for some connections."""
-        if self.con_scores is None:
-            self.con_scores = np.zeros(self.csd_shape)
-        csd_mean = self._acc[con_idx] / n_epochs
-        self.con_scores[con_idx] = np.abs(csd_mean) / np.sqrt(psd_xx * psd_yy)
-
-
-class _CohyEst(_CohEstBase):
-    """Coherency Estimator."""
-
-    name = 'Coherency'
-
-    def compute_con(self, con_idx, n_epochs, psd_xx, psd_yy):  # lgtm
-        """Compute final con. score for some connections."""
-        if self.con_scores is None:
-            self.con_scores = np.zeros(self.csd_shape,
-                                       dtype=np.complex128)
-        csd_mean = self._acc[con_idx] / n_epochs
-        self.con_scores[con_idx] = csd_mean / np.sqrt(psd_xx * psd_yy)
-
-
-class _ImCohEst(_CohEstBase):
-    """Imaginary Coherence Estimator."""
-
-    name = 'Imaginary Coherence'
-
-    def compute_con(self, con_idx, n_epochs, psd_xx, psd_yy):  # lgtm
-        """Compute final con. score for some connections."""
-        if self.con_scores is None:
-            self.con_scores = np.zeros(self.csd_shape)
-        csd_mean = self._acc[con_idx] / n_epochs
-        self.con_scores[con_idx] = np.imag(csd_mean) / np.sqrt(psd_xx * psd_yy)
-
-
-class _MultivariateCohEstBase(_EpochMeanMultivariateConEstBase):
-    """Base estimator for multivariate coherency methods.
-
-    See:
-    - Ewald et al. (2012). NeuroImage. DOI: 10.1016/j.neuroimage.2011.11.084
-    - Vidaurre et al. (2019). NeuroImage. DOI: 10.1016/j.neuroimage.2019.116009
-    """
-
-    name = None
-    accumulate_psd = False
-
-    def __init__(self, n_signals, n_cons, n_freqs, n_times, n_jobs=1):
-        super(_MultivariateCohEstBase, self).__init__(
-            n_signals, n_cons, n_freqs, n_times, n_jobs)
-
-    def compute_con(self, indices, ranks, n_epochs=1):
-        """Compute multivariate coherency methods."""
-        assert self.name in ['CaCoh', 'MIC', 'MIM'], (
-            'the class name is not recognised, please contact the '
-            'mne-connectivity developers')
-
-        csd = self.reshape_csd() / n_epochs
-        n_times = csd.shape[0]
-        times = np.arange(n_times)
-        freqs = np.arange(self.n_freqs)
-
-        if self.name in ['CaCoh', 'MIC']:
-            self.patterns = np.full(
-                (2, self.n_cons, indices[0].shape[1], self.n_freqs, n_times),
-                np.nan)
-
-        con_i = 0
-        for seed_idcs, target_idcs, seed_rank, target_rank in zip(
-                indices[0], indices[1], ranks[0], ranks[1]):
-            self._log_connection_number(con_i)
-
-            seed_idcs = seed_idcs.compressed()
-            target_idcs = target_idcs.compressed()
-            con_idcs = [*seed_idcs, *target_idcs]
-
-            C = csd[np.ix_(times, freqs, con_idcs, con_idcs)]
-
-            # Eqs. 32 & 33 of Ewald et al.; Eq. 15 of Vidaurre et al.
-            C_bar, U_bar_aa, U_bar_bb = self._csd_svd(
-                C, seed_idcs, seed_rank, target_rank)
-
-            self._compute_con_daughter(seed_idcs, target_idcs, C, C_bar,
-                                       U_bar_aa, U_bar_bb, con_i)
-
-            con_i += 1
-
-        self.reshape_results()
-
-    def _csd_svd(self, csd, seed_idcs, seed_rank, target_rank):
-        """Dimensionality reduction of CSD with SVD."""
-        n_times = csd.shape[0]
-        n_seeds = len(seed_idcs)
-        n_targets = csd.shape[3] - n_seeds
-
-        C_aa = csd[..., :n_seeds, :n_seeds]
-        C_ab = csd[..., :n_seeds, n_seeds:]
-        C_bb = csd[..., n_seeds:, n_seeds:]
-        C_ba = csd[..., n_seeds:, :n_seeds]
-
-        # Eqs. 32 (Ewald et al.) & 15 (Vidaurre et al.)
-        if seed_rank != n_seeds:
-            U_aa = np.linalg.svd(np.real(C_aa), full_matrices=False)[0]
-            U_bar_aa = U_aa[..., :seed_rank]
-        else:
-            U_bar_aa = np.broadcast_to(
-                np.identity(n_seeds),
-                (n_times, self.n_freqs) + (n_seeds, n_seeds))
-
-        if target_rank != n_targets:
-            U_bb = np.linalg.svd(np.real(C_bb), full_matrices=False)[0]
-            U_bar_bb = U_bb[..., :target_rank]
-        else:
-            U_bar_bb = np.broadcast_to(
-                np.identity(n_targets),
-                (n_times, self.n_freqs) + (n_targets, n_targets))
-
-        # Eq. 33 (Ewald et al.)
-        C_bar_aa = np.matmul(
-            U_bar_aa.transpose(0, 1, 3, 2), np.matmul(C_aa, U_bar_aa))
-        C_bar_ab = np.matmul(
-            U_bar_aa.transpose(0, 1, 3, 2), np.matmul(C_ab, U_bar_bb))
-        C_bar_bb = np.matmul(
-            U_bar_bb.transpose(0, 1, 3, 2), np.matmul(C_bb, U_bar_bb))
-        C_bar_ba = np.matmul(
-            U_bar_bb.transpose(0, 1, 3, 2), np.matmul(C_ba, U_bar_aa))
-        C_bar = np.append(np.append(C_bar_aa, C_bar_ab, axis=3),
-                          np.append(C_bar_ba, C_bar_bb, axis=3), axis=2)
-
-        return C_bar, U_bar_aa, U_bar_bb
-
-    def _compute_con_daughter(self, seed_idcs, target_idcs, C, C_bar, U_bar_aa,
-                              U_bar_bb, con_i):
-        """Compute multivariate coherency for one connection.
-
-        An empty method to be implemented by subclasses.
-        """
-
-    def _compute_t(self, C_r, n_seeds):
-        """Compute transformation matrix, T, for frequencies (in parallel).
-
-        Eq. 3 of Ewald et al.; part of Eq. 9 of Vidaurre et al.
-        """
-        parallel, parallel_invsqrtm, _ = parallel_func(
-            _invsqrtm, self.n_jobs, verbose=False)
-
-        # imag. part of T filled when data is rank-deficient
-        T = np.zeros(C_r.shape, dtype=np.complex128)
-        for block_i in ProgressBar(range(self.n_steps),
-                                   mesg="frequency blocks"):
-            freqs = self._get_block_indices(block_i, self.n_freqs)
-            T[:, freqs] = np.array(parallel(parallel_invsqrtm(
-                C_r[:, f], T[:, f], n_seeds) for f in freqs)
-            ).transpose(1, 0, 2, 3)
-
-        if not np.isreal(T).all() or not np.isfinite(T).all():
-            raise RuntimeError(
-                'the transformation matrix of the data must be real-valued '
-                'and contain no NaN or infinity values; check that you are '
-                'using full rank data or specify an appropriate rank for the '
-                'seeds and targets that is less than or equal to their ranks')
-
-        return np.real(T)  # make T real if check passes
-
-    def reshape_results(self):
-        """Remove time dimension from results, if necessary."""
-        if self.n_times == 0:
-            self.con_scores = self.con_scores[..., 0]
-            if self.patterns is not None:
-                self.patterns = self.patterns[..., 0]
-
-
-def _invsqrtm(C, T, n_seeds):
-    """Compute inverse sqrt of CSD over times (used for CaCoh, MIC, & MIM).
-
-    Kept as a standalone function to allow for parallelisation over CSD
-    frequencies.
-
-    See Eq. 3 of Ewald et al. (2012). NeuroImage. DOI:
-    10.1016/j.neuroimage.2011.11.084
-    """
-    for time_i in range(C.shape[0]):
-        T[time_i, :n_seeds, :n_seeds] = sp.linalg.fractional_matrix_power(
-            C[time_i, :n_seeds, :n_seeds], -0.5)
-        T[time_i, n_seeds:, n_seeds:] = sp.linalg.fractional_matrix_power(
-            C[time_i, n_seeds:, n_seeds:], -0.5)
-
-    return T
-
-
-class _MultivariateImCohEstBase(_MultivariateCohEstBase):
-    """Base estimator for multivariate imag. part of coherency methods.
-
-    See Ewald et al. (2012). NeuroImage. DOI: 10.1016/j.neuroimage.2011.11.084
-    for equation references.
-    """
-
-    def _compute_con_daughter(self, seed_idcs, target_idcs, C, C_bar, U_bar_aa,
-                              U_bar_bb, con_i):
-        """Compute multivariate imag. part of coherency for one connection."""
-        assert self.name in ['MIC', 'MIM'], (
-            'the class name is not recognised, please contact the '
-            'mne-connectivity developers')
-
-        # Eqs. 3 & 4
-        E = self._compute_e(C_bar, n_seeds=U_bar_aa.shape[3])
-
-        if self.name == 'MIC':
-            self._compute_mic(E, C, seed_idcs, target_idcs, U_bar_aa, U_bar_bb,
-                              con_i)
-        else:
-            self._compute_mim(E, seed_idcs, target_idcs, con_i)
-
-    def _compute_e(self, C, n_seeds):
-        """Compute E from the CSD."""
-        C_r = np.real(C)
-
-        # Eq. 3
-        T = self._compute_t(C_r, n_seeds)
-
-        # Eq. 4
-        D = np.matmul(T, np.matmul(C, T))
-
-        # E as imag. part of D between seeds and targets
-        return np.imag(D[..., :n_seeds, n_seeds:])
-
-    def _compute_mic(self, E, C, seed_idcs, target_idcs, U_bar_aa, U_bar_bb,
-                     con_i):
-        """Compute MIC & spatial patterns for one connection."""
-        n_seeds = len(seed_idcs)
-        n_targets = len(target_idcs)
-        n_times = C.shape[0]
-        times = np.arange(n_times)
-        freqs = np.arange(self.n_freqs)
-
-        # Eigendecomp. to find spatial filters for seeds and targets
-        w_seeds, V_seeds = np.linalg.eigh(
-            np.matmul(E, E.transpose(0, 1, 3, 2)))
-        w_targets, V_targets = np.linalg.eigh(
-            np.matmul(E.transpose(0, 1, 3, 2), E))
-        if (
-            len(seed_idcs) == len(target_idcs) and
-            np.all(np.sort(seed_idcs) == np.sort(target_idcs))
-        ):
-            # strange edge-case where the eigenvectors returned should be a set
-            # of identity matrices with one rotated by 90 degrees, but are
-            # instead identical (i.e. are not rotated versions of one another).
-            # This leads to the case where the spatial filters are incorrectly
-            # applied, resulting in connectivity estimates of ~0 when they
-            # should be perfectly correlated ~1. Accordingly, we manually
-            # create a set of rotated identity matrices to use as the filters.
-            create_filter = False
-            stop = False
-            while not create_filter and not stop:
-                for time_i in range(n_times):
-                    for freq_i in range(self.n_freqs):
-                        if np.all(V_seeds[time_i, freq_i] ==
-                                  V_targets[time_i, freq_i]):
-                            create_filter = True
-                            break
-                stop = True
-            if create_filter:
-                n_chans = E.shape[2]
-                eye_4d = np.zeros_like(V_seeds)
-                eye_4d[:, :, np.arange(n_chans), np.arange(n_chans)] = 1
-                V_seeds = eye_4d
-                V_targets = np.rot90(eye_4d, axes=(2, 3))
-
-        # Spatial filters with largest eigval. for seeds and targets
-        alpha = V_seeds[times[:, None], freqs, :, w_seeds.argmax(axis=2)]
-        beta = V_targets[times[:, None], freqs, :, w_targets.argmax(axis=2)]
-
-        # Eq. 46 (seed spatial patterns)
-        self.patterns[0, con_i, :n_seeds] = (np.matmul(
-            np.real(C[..., :n_seeds, :n_seeds]),
-            np.matmul(U_bar_aa, np.expand_dims(alpha, axis=3))))[..., 0].T
-
-        # Eq. 47 (target spatial patterns)
-        self.patterns[1, con_i, :n_targets] = (np.matmul(
-            np.real(C[..., n_seeds:, n_seeds:]),
-            np.matmul(U_bar_bb, np.expand_dims(beta, axis=3))))[..., 0].T
-
-        # Eq. 7
-        self.con_scores[con_i] = (np.einsum(
-            'ijk,ijk->ij', alpha, np.matmul(E, np.expand_dims(
-                beta, axis=3))[..., 0]
-        ) / np.linalg.norm(alpha, axis=2) * np.linalg.norm(beta, axis=2)).T
-
-    def _compute_mim(self, E, seed_idcs, target_idcs, con_i):
-        """Compute MIM (a.k.a. GIM if seeds == targets) for one connection."""
-        # Eq. 14
-        self.con_scores[con_i] = np.matmul(
-            E, E.transpose(0, 1, 3, 2)).trace(axis1=2, axis2=3).T
-
-        # Eq. 15
-        if (
-            len(seed_idcs) == len(target_idcs) and
-            np.all(np.sort(seed_idcs) == np.sort(target_idcs))
-        ):
-            self.con_scores[con_i] *= 0.5
-
-
-class _MICEst(_MultivariateImCohEstBase):
-    """Multivariate imaginary part of coherency (MIC) estimator."""
-
-    name = 'MIC'
-
-
-class _MIMEst(_MultivariateImCohEstBase):
-    """Multivariate interaction measure (MIM) estimator."""
-
-    name = 'MIM'
-
-
-class _CaCohEst(_MultivariateCohEstBase):
-    """Canonical coherence (CaCoh) estimator.
-
-    See Vidaurre et al. (2019). NeuroImage. DOI:
-    10.1016/j.neuroimage.2019.116009 for equation references.
-    """
-
-    name = 'CaCoh'
-
-    def _compute_con_daughter(self, seed_idcs, target_idcs, C, C_bar, U_bar_aa,
-                              U_bar_bb, con_i):
-        """Compute CaCoh & spatial patterns for one connection."""
-        assert self.name == 'CaCoh', (
-            'the class name is not recognised, please contact the '
-            'mne-connectivity developers')
-        n_seeds = len(seed_idcs)
-        n_targets = len(target_idcs)
-
-        rank_seeds = U_bar_aa.shape[3]  # n_seeds after SVD
-
-        C_bar_ab = C_bar[..., :rank_seeds, rank_seeds:]
-
-        # Same as Eq. 3 of Ewald et al. (2012)
-        T = self._compute_t(np.real(C_bar), n_seeds=rank_seeds)
-        T_aa = T[..., :rank_seeds, :rank_seeds]  # left term in Eq. 9
-        T_bb = T[..., rank_seeds:, rank_seeds:]  # right term in Eq. 9
-
-        max_coh, max_phis = self._first_optimise_phi(C_bar_ab, T_aa, T_bb)
-
-        max_coh, max_phis = self._final_optimise_phi(C_bar_ab, T_aa, T_bb,
-                                                     max_coh, max_phis)
-
-        self.con_scores[con_i] = max_coh.T
-
-        self._compute_patterns(max_phis, C, C_bar_ab, T_aa, T_bb, U_bar_aa,
-                               U_bar_bb, n_seeds, n_targets, con_i)
-
-    def _first_optimise_phi(self, C_ab, T_aa, T_bb):
-        """Find the rough angle, phi, at which coherence is maximised."""
-        n_iters = 5
-
-        # starting phi values to optimise over (in radians)
-        phis = np.linspace(np.pi / n_iters, np.pi, n_iters)
-        phis_coh = np.zeros((n_iters, *C_ab.shape[:2]))
-        for iter_i, iter_phi in enumerate(phis):
-            phi = np.full(C_ab.shape[:2], fill_value=iter_phi)
-            phis_coh[iter_i] = self._compute_cacoh(phi, C_ab, T_aa, T_bb)
-
-        return np.max(phis_coh, axis=0), phis[np.argmax(phis_coh, axis=0)]
-
-    def _final_optimise_phi(self, C_ab, T_aa, T_bb, max_coh, max_phis):
-        """Fine-tune the angle at which coherence is maximised.
-
-        Uses a 2nd order Taylor expansion to approximate change in coherence
-        w.r.t. phi, and determining the next phi to evaluate coherence on (over
-        a total of 10 iterations).
-
-        Depending on how the new phi affects coherence, the step size for the
-        subsequent iteration is adjusted, like that in the Levenberg-Marquardt
-        algorithm.
-
-        Each time-freq. entry of coherence has its own corresponding phi.
-        """
-        n_iters = 10  # sufficient for (close to) exact solution
-        delta_phi = 1e-6
-        mus = np.ones_like(max_phis)  # optimisation step size
-
-        for _ in range(n_iters):
-            # 2nd order Taylor expansion around phi
-            coh_plus = self._compute_cacoh(max_phis + delta_phi, C_ab, T_aa,
-                                           T_bb)
-            coh_minus = self._compute_cacoh(max_phis - delta_phi, C_ab, T_aa,
-                                            T_bb)
-            f_prime = (coh_plus - coh_minus) / (2 * delta_phi)
-            f_prime_prime = (coh_plus + coh_minus - 2 * max_coh) / (
-                delta_phi ** 2)
-
-            # determine new phi to test
-            phis = max_phis + (-f_prime / (f_prime_prime - mus))
-            # bound phi in range [-pi, pi]
-            phis = np.mod(phis + np.pi / 2, np.pi) - np.pi / 2
-
-            coh = self._compute_cacoh(phis, C_ab, T_aa, T_bb)
-
-            # find where new phi increases coh & update these values
-            greater_coh = coh > max_coh
-            max_coh[greater_coh] = coh[greater_coh]
-            max_phis[greater_coh] = phis[greater_coh]
-
-            # update step size
-            mus[greater_coh] /= 2
-            mus[~greater_coh] *= 2
-
-        return max_coh, phis
-
-    def _compute_cacoh(self, phis, C_ab, T_aa, T_bb):
-        """Compute the maximum coherence for a given set of phis."""
-        # from numerator of Eq. 5
-        # for a given CSD entry, projects it onto a span with angle phi, such
-        # that the magnitude of the projected line is captured in the real part
-        C_ab = np.real(np.exp(-1j * np.expand_dims(phis, axis=(2, 3))) * C_ab)
-
-        # Eq. 9; T_aa/bb is sqrt(inv(real(C_aa/bb)))
-        D = np.matmul(T_aa, np.matmul(C_ab, T_bb))
-
-        # Eq. 12
-        a = np.linalg.eigh(np.matmul(D, D.transpose(0, 1, 3, 2)))[1][..., -1]
-        b = np.linalg.eigh(np.matmul(D.transpose(0, 1, 3, 2), D))[1][..., -1]
-
-        # Eq. 8
-        numerator = np.einsum('ijk,ijk->ij', a,
-                              np.matmul(D, np.expand_dims(b, axis=3))[..., 0])
-        denominator = np.sqrt(np.einsum('ijk,ijk->ij', a, a) *
-                              np.einsum('ijk,ijk->ij', b, b))
-
-        return np.abs(numerator / denominator)
-
-    def _compute_patterns(self, phis, C, C_bar_ab, T_aa, T_bb, U_bar_aa,
-                          U_bar_bb, n_seeds, n_targets, con_i):
-        """Compute CaCoh spatial patterns for the optimised phi."""
-        C_bar_ab = np.real(np.exp(-1j * np.expand_dims(phis, axis=(2, 3))) *
-                           C_bar_ab)
-        D = np.matmul(T_aa, np.matmul(C_bar_ab, T_bb))
-        a = np.linalg.eigh(np.matmul(D, D.transpose(0, 1, 3, 2)))[1][..., -1]
-        b = np.linalg.eigh(np.matmul(D.transpose(0, 1, 3, 2), D))[1][..., -1]
-
-        # Eq. 7 rearranged - multiply both sides by sqrt(inv(real(C_aa/bb)))
-        alpha = np.matmul(T_aa, np.expand_dims(a, axis=3))  # filter for seeds
-        beta = np.matmul(T_bb, np.expand_dims(b, axis=3))  # filter for targets
-
-        # Eq. 14; U_bar inclusion follows Eqs. 46 & 47 of Ewald et al. (2012)
-        # seed spatial patterns
-        self.patterns[0, con_i, :n_seeds] = (np.matmul(
-            np.real(C[..., :n_seeds, :n_seeds]), np.matmul(U_bar_aa, alpha))
-        )[..., 0].T
-        # target spatial patterns
-        self.patterns[1, con_i, :n_targets] = (np.matmul(
-            np.real(C[..., n_seeds:, n_seeds:]), np.matmul(U_bar_bb, beta))
-        )[..., 0].T
-
-
-class _PLVEst(_EpochMeanConEstBase):
-    """PLV Estimator."""
-
-    name = 'PLV'
-    accumulate_psd = False
-
-    def __init__(self, n_cons, n_freqs, n_times):
-        super(_PLVEst, self).__init__(n_cons, n_freqs, n_times)
-
-        # allocate accumulator
-        self._acc = np.zeros(self.csd_shape, dtype=np.complex128)
-
-    def accumulate(self, con_idx, csd_xy):
-        """Accumulate some connections."""
-        self._acc[con_idx] += csd_xy / np.abs(csd_xy)
-
-    def compute_con(self, con_idx, n_epochs):
-        """Compute final con. score for some connections."""
-        if self.con_scores is None:
-            self.con_scores = np.zeros(self.csd_shape)
-        plv = np.abs(self._acc / n_epochs)
-        self.con_scores[con_idx] = plv
-
-
-class _ciPLVEst(_EpochMeanConEstBase):
-    """corrected imaginary PLV Estimator."""
-
-    name = 'ciPLV'
-    accumulate_psd = False
-
-    def __init__(self, n_cons, n_freqs, n_times):
-        super(_ciPLVEst, self).__init__(n_cons, n_freqs, n_times)
-
-        # allocate accumulator
-        self._acc = np.zeros(self.csd_shape, dtype=np.complex128)
-
-    def accumulate(self, con_idx, csd_xy):
-        """Accumulate some connections."""
-        self._acc[con_idx] += csd_xy / np.abs(csd_xy)
-
-    def compute_con(self, con_idx, n_epochs):
-        """Compute final con. score for some connections."""
-        if self.con_scores is None:
-            self.con_scores = np.zeros(self.csd_shape)
-        imag_plv = np.abs(np.imag(self._acc)) / n_epochs
-        real_plv = np.real(self._acc) / n_epochs
-        real_plv = np.clip(real_plv, -1, 1)  # bounded from -1 to 1
-        mask = (np.abs(real_plv) == 1)  # avoid division by 0
-        real_plv[mask] = 0
-        corrected_imag_plv = imag_plv / np.sqrt(1 - real_plv ** 2)
-        self.con_scores[con_idx] = corrected_imag_plv
-
-
-class _PLIEst(_EpochMeanConEstBase):
-    """PLI Estimator."""
-
-    name = 'PLI'
-    accumulate_psd = False
-
-    def __init__(self, n_cons, n_freqs, n_times):
-        super(_PLIEst, self).__init__(n_cons, n_freqs, n_times)
-
-        # allocate accumulator
-        self._acc = np.zeros(self.csd_shape)
-
-    def accumulate(self, con_idx, csd_xy):
-        """Accumulate some connections."""
-        self._acc[con_idx] += np.sign(np.imag(csd_xy))
-
-    def compute_con(self, con_idx, n_epochs):
-        """Compute final con. score for some connections."""
-        if self.con_scores is None:
-            self.con_scores = np.zeros(self.csd_shape)
-        pli_mean = self._acc[con_idx] / n_epochs
-        self.con_scores[con_idx] = np.abs(pli_mean)
-
-
-class _PLIUnbiasedEst(_PLIEst):
-    """Unbiased PLI Square Estimator."""
-
-    name = 'Unbiased PLI Square'
-    accumulate_psd = False
-
-    def compute_con(self, con_idx, n_epochs):
-        """Compute final con. score for some connections."""
-        if self.con_scores is None:
-            self.con_scores = np.zeros(self.csd_shape)
-        pli_mean = self._acc[con_idx] / n_epochs
-
-        # See Vinck paper Eq. (30)
-        con = (n_epochs * pli_mean ** 2 - 1) / (n_epochs - 1)
-
-        self.con_scores[con_idx] = con
-
-
-class _DPLIEst(_EpochMeanConEstBase):
-    """DPLI Estimator."""
-
-    name = 'DPLI'
-    accumulate_psd = False
-
-    def __init__(self, n_cons, n_freqs, n_times):
-        super(_DPLIEst, self).__init__(n_cons, n_freqs, n_times)
-
-        # allocate accumulator
-        self._acc = np.zeros(self.csd_shape)
-
-    def accumulate(self, con_idx, csd_xy):
-        """Accumulate some connections."""
-        self._acc[con_idx] += np.heaviside(np.imag(csd_xy), 0.5)
-
-    def compute_con(self, con_idx, n_epochs):
-        """Compute final con. score for some connections."""
-        if self.con_scores is None:
-            self.con_scores = np.zeros(self.csd_shape)
-
-        con = self._acc[con_idx] / n_epochs
-
-        self.con_scores[con_idx] = con
-
-
-class _WPLIEst(_EpochMeanConEstBase):
-    """WPLI Estimator."""
-
-    name = 'WPLI'
-    accumulate_psd = False
-
-    def __init__(self, n_cons, n_freqs, n_times):
-        super(_WPLIEst, self).__init__(n_cons, n_freqs, n_times)
-
-        # store  both imag(csd) and abs(imag(csd))
-        acc_shape = (2,) + self.csd_shape
-        self._acc = np.zeros(acc_shape)
-
-    def accumulate(self, con_idx, csd_xy):
-        """Accumulate some connections."""
-        im_csd = np.imag(csd_xy)
-        self._acc[0, con_idx] += im_csd
-        self._acc[1, con_idx] += np.abs(im_csd)
-
-    def compute_con(self, con_idx, n_epochs):
-        """Compute final con. score for some connections."""
-        if self.con_scores is None:
-            self.con_scores = np.zeros(self.csd_shape)
-
-        num = np.abs(self._acc[0, con_idx])
-        denom = self._acc[1, con_idx]
-
-        # handle zeros in denominator
-        z_denom = np.where(denom == 0.)
-        denom[z_denom] = 1.
-
-        con = num / denom
-
-        # where we had zeros in denominator, we set con to zero
-        con[z_denom] = 0.
-
-        self.con_scores[con_idx] = con
-
-
-class _WPLIDebiasedEst(_EpochMeanConEstBase):
-    """Debiased WPLI Square Estimator."""
-
-    name = 'Debiased WPLI Square'
-    accumulate_psd = False
-
-    def __init__(self, n_cons, n_freqs, n_times):
-        super(_WPLIDebiasedEst, self).__init__(n_cons, n_freqs, n_times)
-        # store imag(csd), abs(imag(csd)), imag(csd)^2
-        acc_shape = (3,) + self.csd_shape
-        self._acc = np.zeros(acc_shape)
-
-    def accumulate(self, con_idx, csd_xy):
-        """Accumulate some connections."""
-        im_csd = np.imag(csd_xy)
-        self._acc[0, con_idx] += im_csd
-        self._acc[1, con_idx] += np.abs(im_csd)
-        self._acc[2, con_idx] += im_csd ** 2
-
-    def compute_con(self, con_idx, n_epochs):
-        """Compute final con. score for some connections."""
-        if self.con_scores is None:
-            self.con_scores = np.zeros(self.csd_shape)
-
-        # note: we use the trick from fieldtrip to compute the
-        # the estimate over all pairwise epoch combinations
-        sum_im_csd = self._acc[0, con_idx]
-        sum_abs_im_csd = self._acc[1, con_idx]
-        sum_sq_im_csd = self._acc[2, con_idx]
-
-        denom = sum_abs_im_csd ** 2 - sum_sq_im_csd
-
-        # handle zeros in denominator
-        z_denom = np.where(denom == 0.)
-        denom[z_denom] = 1.
-
-        con = (sum_im_csd ** 2 - sum_sq_im_csd) / denom
-
-        # where we had zeros in denominator, we set con to zero
-        con[z_denom] = 0.
-
-        self.con_scores[con_idx] = con
-
-
-class _PPCEst(_EpochMeanConEstBase):
-    """Pairwise Phase Consistency (PPC) Estimator."""
-
-    name = 'PPC'
-    accumulate_psd = False
-
-    def __init__(self, n_cons, n_freqs, n_times):
-        super(_PPCEst, self).__init__(n_cons, n_freqs, n_times)
-
-        # store csd / abs(csd)
-        self._acc = np.zeros(self.csd_shape, dtype=np.complex128)
-
-    def accumulate(self, con_idx, csd_xy):
-        """Accumulate some connections."""
-        denom = np.abs(csd_xy)
-        z_denom = np.where(denom == 0.)
-        denom[z_denom] = 1.
-        this_acc = csd_xy / denom
-        this_acc[z_denom] = 0.  # handle division by zero
-
-        self._acc[con_idx] += this_acc
-
-    def compute_con(self, con_idx, n_epochs):
-        """Compute final con. score for some connections."""
-        if self.con_scores is None:
-            self.con_scores = np.zeros(self.csd_shape)
-
-        # note: we use the trick from fieldtrip to compute the
-        # the estimate over all pairwise epoch combinations
-        con = ((self._acc[con_idx] * np.conj(self._acc[con_idx]) - n_epochs) /
-               (n_epochs * (n_epochs - 1.)))
-
-        self.con_scores[con_idx] = np.real(con)
-
-
-class _GCEstBase(_EpochMeanMultivariateConEstBase):
-    """Base multivariate state-space Granger causality estimator."""
-
-    accumulate_psd = False
-
-    def __init__(self, n_signals, n_cons, n_freqs, n_times, n_lags, n_jobs=1):
-        super(_GCEstBase, self).__init__(
-            n_signals, n_cons, n_freqs, n_times, n_jobs)
-
-        self.freq_res = (self.n_freqs - 1) * 2
-        if n_lags >= self.freq_res:
-            raise ValueError(
-                'the number of lags (%i) must be less than double the '
-                'frequency resolution (%i)' % (n_lags, self.freq_res, ))
-        self.n_lags = n_lags
-
-    def compute_con(self, indices, ranks, n_epochs=1):
-        """Compute multivariate state-space Granger causality."""
-        assert self.name in ['GC', 'GC time-reversed'], (
-            'the class name is not recognised, please contact the '
-            'mne-connectivity developers')
-
-        csd = self.reshape_csd() / n_epochs
-
-        n_times = csd.shape[0]
-        times = np.arange(n_times)
-        freqs = np.arange(self.n_freqs)
-
-        con_i = 0
-        for seed_idcs, target_idcs, seed_rank, target_rank in zip(
-                indices[0], indices[1], ranks[0], ranks[1]):
-            self._log_connection_number(con_i)
-
-            seed_idcs = seed_idcs.compressed()
-            target_idcs = target_idcs.compressed()
-            con_idcs = [*seed_idcs, *target_idcs]
-
-            C = csd[np.ix_(times, freqs, con_idcs, con_idcs)]
-
-            C_bar = self._csd_svd(C, seed_idcs, seed_rank, target_rank)
-            n_signals = seed_rank + target_rank
-            con_seeds = np.arange(seed_rank)
-            con_targets = np.arange(target_rank) + seed_rank
-
-            autocov = self._compute_autocov(C_bar)
-            if self.name == "GC time-reversed":
-                autocov = autocov.transpose(0, 1, 3, 2)
-
-            A_f, V = self._autocov_to_full_var(autocov)
-            A_f_3d = np.reshape(
-                A_f, (n_times, n_signals, n_signals * self.n_lags),
-                order="F")
-            A, K = self._full_var_to_iss(A_f_3d)
-
-            self.con_scores[con_i] = self._iss_to_ugc(
-                A, A_f_3d, K, V, con_seeds, con_targets)
-
-            con_i += 1
-
-        self.reshape_results()
-
-    def _csd_svd(self, csd, seed_idcs, seed_rank, target_rank):
-        """Dimensionality reduction of CSD with SVD on the covariance."""
-        # sum over times and epochs to get cov. from CSD
-        cov = csd.sum(axis=(0, 1))
-
-        n_seeds = len(seed_idcs)
-        n_targets = csd.shape[3] - n_seeds
-
-        cov_aa = cov[:n_seeds, :n_seeds]
-        cov_bb = cov[n_seeds:, n_seeds:]
-
-        if seed_rank != n_seeds:
-            U_aa = np.linalg.svd(np.real(cov_aa), full_matrices=False)[0]
-            U_bar_aa = U_aa[:, :seed_rank]
-        else:
-            U_bar_aa = np.identity(n_seeds)
-
-        if target_rank != n_targets:
-            U_bb = np.linalg.svd(np.real(cov_bb), full_matrices=False)[0]
-            U_bar_bb = U_bb[:, :target_rank]
-        else:
-            U_bar_bb = np.identity(n_targets)
-
-        C_aa = csd[..., :n_seeds, :n_seeds]
-        C_ab = csd[..., :n_seeds, n_seeds:]
-        C_bb = csd[..., n_seeds:, n_seeds:]
-        C_ba = csd[..., n_seeds:, :n_seeds]
-
-        C_bar_aa = np.matmul(
-            U_bar_aa.transpose(1, 0), np.matmul(C_aa, U_bar_aa))
-        C_bar_ab = np.matmul(
-            U_bar_aa.transpose(1, 0), np.matmul(C_ab, U_bar_bb))
-        C_bar_bb = np.matmul(
-            U_bar_bb.transpose(1, 0), np.matmul(C_bb, U_bar_bb))
-        C_bar_ba = np.matmul(
-            U_bar_bb.transpose(1, 0), np.matmul(C_ba, U_bar_aa))
-        C_bar = np.append(np.append(C_bar_aa, C_bar_ab, axis=3),
-                          np.append(C_bar_ba, C_bar_bb, axis=3), axis=2)
-
-        return C_bar
-
-    def _compute_autocov(self, csd):
-        """Compute autocovariance from the CSD."""
-        n_times = csd.shape[0]
-        n_signals = csd.shape[2]
-
-        circular_shifted_csd = np.concatenate(
-            [np.flip(np.conj(csd[:, 1:]), axis=1), csd[:, :-1]], axis=1)
-        ifft_shifted_csd = self._block_ifft(
-            circular_shifted_csd, self.freq_res)
-        lags_ifft_shifted_csd = np.reshape(
-            ifft_shifted_csd[:, :self.n_lags + 1],
-            (n_times, self.n_lags + 1, n_signals ** 2), order="F")
-
-        signs = np.repeat([1], self.n_lags + 1).tolist()
-        signs[1::2] = [x * -1 for x in signs[1::2]]
-        sign_matrix = np.repeat(
-            np.tile(np.array(signs), (n_signals ** 2, 1))[np.newaxis],
-            n_times, axis=0).transpose(0, 2, 1)
-
-        return np.real(np.reshape(
-            sign_matrix * lags_ifft_shifted_csd,
-            (n_times, self.n_lags + 1, n_signals, n_signals), order="F"))
-
-    def _block_ifft(self, csd, n_points):
-        """Compute block iFFT with n points."""
-        shape = csd.shape
-        csd_3d = np.reshape(
-            csd, (shape[0], shape[1], shape[2] * shape[3]), order="F")
-
-        csd_ifft = np.fft.ifft(csd_3d, n=n_points, axis=1)
-
-        return np.reshape(csd_ifft, shape, order="F")
-
-    def _autocov_to_full_var(self, autocov):
-        """Compute full VAR model using Whittle's LWR recursion."""
-        if np.any(np.linalg.det(autocov) == 0):
-            raise RuntimeError(
-                'the autocovariance matrix is singular; check if your data is '
-                'rank deficient and specify an appropriate rank argument <= '
-                'the rank of the seeds and targets')
-
-        A_f, V = self._whittle_lwr_recursion(autocov)
-
-        if not np.isfinite(A_f).all():
-            raise RuntimeError('at least one VAR model coefficient is '
-                               'infinite or NaN; check the data you are using')
-
-        try:
-            np.linalg.cholesky(V)
-        except np.linalg.LinAlgError as np_error:
-            raise RuntimeError(
-                'the covariance matrix of the residuals is not '
-                'positive-definite; check the singular values of your data '
-                'and specify an appropriate rank argument <= the rank of the '
-                'seeds and targets') from np_error
-
-        return A_f, V
-
-    def _whittle_lwr_recursion(self, G):
-        """Solve Yule-Walker eqs. for full VAR params. with LWR recursion.
-
-        See: Whittle P., 1963. Biometrika, DOI: 10.1093/biomet/50.1-2.129
-        """
-        # Initialise recursion
-        n = G.shape[2]  # number of signals
-        q = G.shape[1] - 1  # number of lags
-        t = G.shape[0]  # number of times
-        qn = n * q
-
-        cov = G[:, 0, :, :]  # covariance
-        G_f = np.reshape(
-            G[:, 1:, :, :].transpose(0, 3, 1, 2), (t, qn, n),
-            order="F")  # forward autocov
-        G_b = np.reshape(
-            np.flip(G[:, 1:, :, :], 1).transpose(0, 3, 2, 1), (t, n, qn),
-            order="F").transpose(0, 2, 1)  # backward autocov
-
-        A_f = np.zeros((t, n, qn))  # forward coefficients
-        A_b = np.zeros((t, n, qn))  # backward coefficients
-
-        k = 1  # model order
-        r = q - k
-        k_f = np.arange(k * n)  # forward indices
-        k_b = np.arange(r * n, qn)  # backward indices
-
-        try:
-            A_f[:, :, k_f] = np.linalg.solve(
-                cov, G_b[:, k_b, :].transpose(0, 2, 1)).transpose(0, 2, 1)
-            A_b[:, :, k_b] = np.linalg.solve(
-                cov, G_f[:, k_f, :].transpose(0, 2, 1)).transpose(0, 2, 1)
-
-            # Perform recursion
-            for k in np.arange(2, q + 1):
-                var_A = (G_b[:, (r - 1) * n: r * n, :] -
-                         np.matmul(A_f[:, :, k_f], G_b[:, k_b, :]))
-                var_B = cov - np.matmul(A_b[:, :, k_b], G_b[:, k_b, :])
-                AA_f = np.linalg.solve(
-                    var_B, var_A.transpose(0, 2, 1)).transpose(0, 2, 1)
-
-                var_A = (G_f[:, (k - 1) * n: k * n, :] -
-                         np.matmul(A_b[:, :, k_b], G_f[:, k_f, :]))
-                var_B = cov - np.matmul(A_f[:, :, k_f], G_f[:, k_f, :])
-                AA_b = np.linalg.solve(
-                    var_B, var_A.transpose(0, 2, 1)).transpose(0, 2, 1)
-
-                A_f_previous = A_f[:, :, k_f]
-                A_b_previous = A_b[:, :, k_b]
-
-                r = q - k
-                k_f = np.arange(k * n)
-                k_b = np.arange(r * n, qn)
-
-                A_f[:, :, k_f] = np.dstack(
-                    (A_f_previous - np.matmul(AA_f, A_b_previous), AA_f))
-                A_b[:, :, k_b] = np.dstack(
-                    (AA_b, A_b_previous - np.matmul(AA_b, A_f_previous)))
-        except np.linalg.LinAlgError as np_error:
-            raise RuntimeError(
-                'the autocovariance matrix is singular; check if your data is '
-                'rank deficient and specify an appropriate rank argument <= '
-                'the rank of the seeds and targets') from np_error
-
-        V = cov - np.matmul(A_f, G_f)
-        A_f = np.reshape(A_f, (t, n, n, q), order="F")
-
-        return A_f, V
-
-    def _full_var_to_iss(self, A_f):
-        """Compute innovations-form parameters for a state-space model.
-
-        Parameters computed from a full VAR model using Aoki's method. For a
-        non-moving-average full VAR model, the state-space parameter C
-        (observation matrix) is identical to AF of the VAR model.
-
-        See: Barnett, L. & Seth, A.K., 2015, Physical Review, DOI:
-        10.1103/PhysRevE.91.040101.
-        """
-        t = A_f.shape[0]
-        m = A_f.shape[1]  # number of signals
-        p = A_f.shape[2] // m  # number of autoregressive lags
-
-        I_p = np.dstack(t * [np.eye(m * p)]).transpose(2, 0, 1)
-        A = np.hstack((A_f, I_p[:, : (m * p - m), :]))  # state transition
-        # matrix
-        K = np.hstack((
-            np.dstack(t * [np.eye(m)]).transpose(2, 0, 1),
-            np.zeros((t, (m * (p - 1)), m))))  # Kalman gain matrix
-
-        return A, K
-
-    def _iss_to_ugc(self, A, C, K, V, seeds, targets):
-        """Compute unconditional GC from innovations-form state-space params.
-
-        See: Barnett, L. & Seth, A.K., 2015, Physical Review, DOI:
-        10.1103/PhysRevE.91.040101.
-        """
-        times = np.arange(A.shape[0])
-        freqs = np.arange(self.n_freqs)
-        z = np.exp(-1j * np.pi * np.linspace(0, 1, self.n_freqs))  # points
-        # on a unit circle in the complex plane, one for each frequency
-
-        H = self._iss_to_tf(A, C, K, z)  # spectral transfer function
-        V_22_1 = np.linalg.cholesky(self._partial_covar(V, seeds, targets))
-        HV = np.matmul(H, np.linalg.cholesky(V))
-        S = np.matmul(HV, HV.conj().transpose(0, 1, 3, 2))  # Eq. 6
-        S_11 = S[np.ix_(freqs, times, targets, targets)]
-        HV_12 = np.matmul(H[np.ix_(freqs, times, targets, seeds)], V_22_1)
-        HVH = np.matmul(HV_12, HV_12.conj().transpose(0, 1, 3, 2))
-
-        # Eq. 11
-        return np.real(
-            np.log(np.linalg.det(S_11)) - np.log(np.linalg.det(S_11 - HVH)))
-
-    def _iss_to_tf(self, A, C, K, z):
-        """Compute transfer function for innovations-form state-space params.
-
-        In the frequency domain, the back-shift operator, z, is a vector of
-        points on a unit circle in the complex plane. z = e^-iw, where -pi < w
-        <= pi.
-
-        A note on efficiency: solving over the 4D time-freq. tensor is slower
-        than looping over times and freqs when n_times and n_freqs high, and
-        when n_times and n_freqs low, looping over times and freqs very fast
-        anyway (plus tensor solving doesn't allow for parallelisation).
-
-        See: Barnett, L. & Seth, A.K., 2015, Physical Review, DOI:
-        10.1103/PhysRevE.91.040101.
-        """
-        t = A.shape[0]
-        h = self.n_freqs
-        n = C.shape[1]
-        m = A.shape[1]
-        I_n = np.eye(n)
-        I_m = np.eye(m)
-        H = np.zeros((h, t, n, n), dtype=np.complex128)
-
-        parallel, parallel_compute_H, _ = parallel_func(
-            _gc_compute_H, self.n_jobs, verbose=False
-        )
-        H = np.zeros((h, t, n, n), dtype=np.complex128)
-        for block_i in ProgressBar(
-            range(self.n_steps), mesg="frequency blocks"
-        ):
-            freqs = self._get_block_indices(block_i, self.n_freqs)
-            H[freqs] = parallel(
-                parallel_compute_H(A, C, K, z[k], I_n, I_m) for k in freqs)
-
-        return H
-
-    def _partial_covar(self, V, seeds, targets):
-        """Compute partial covariance of a matrix.
-
-        Given a covariance matrix V, the partial covariance matrix of V between
-        indices i and j, given k (V_ij|k), is equivalent to V_ij - V_ik *
-        V_kk^-1 * V_kj. In this case, i and j are seeds, and k are targets.
-
-        See: Barnett, L. & Seth, A.K., 2015, Physical Review, DOI:
-        10.1103/PhysRevE.91.040101.
-        """
-        times = np.arange(V.shape[0])
-        W = np.linalg.solve(
-            np.linalg.cholesky(V[np.ix_(times, targets, targets)]),
-            V[np.ix_(times, targets, seeds)],
-        )
-        W = np.matmul(W.transpose(0, 2, 1), W)
-
-        return V[np.ix_(times, seeds, seeds)] - W
-
-    def reshape_results(self):
-        """Remove time dimension from con. scores, if necessary."""
-        if self.n_times == 0:
-            self.con_scores = self.con_scores[:, :, 0]
-
-
-def _gc_compute_H(A, C, K, z_k, I_n, I_m):
-    """Compute transfer function for innovations-form state-space params.
-
-    See: Barnett, L. & Seth, A.K., 2015, Physical Review, DOI:
-    10.1103/PhysRevE.91.040101, Eq. 4.
-    """
-    from scipy import linalg  # XXX: is this necessary???
-    H = np.zeros((A.shape[0], C.shape[1], C.shape[1]), dtype=np.complex128)
-    for t in range(A.shape[0]):
-        H[t] = I_n + np.matmul(
-            C[t], linalg.lu_solve(linalg.lu_factor(z_k * I_m - A[t]), K[t]))
-
-    return H
-
-
-class _GCEst(_GCEstBase):
-    """[seeds -> targets] state-space GC estimator."""
-
-    name = "GC"
-
-
-class _GCTREst(_GCEstBase):
-    """time-reversed[seeds -> targets] state-space GC estimator."""
-
-    name = "GC time-reversed"
-
-###############################################################################
-
-
-_multivariate_methods = ['cacoh', 'mic', 'mim', 'gc', 'gc_tr']
-_gc_methods = ['gc', 'gc_tr']
-=======
 ########################################################################
->>>>>>> c523fe00
 
 
 def _epoch_spectral_connectivity(data, sig_idx, tmin_idx, tmax_idx, sfreq,
@@ -1648,17 +473,7 @@
 
 
 # map names to estimator types
-<<<<<<< HEAD
-_CON_METHOD_MAP = {'coh': _CohEst, 'cohy': _CohyEst, 'imcoh': _ImCohEst,
-                   'plv': _PLVEst, 'ciplv': _ciPLVEst, 'ppc': _PPCEst,
-                   'pli': _PLIEst, 'pli2_unbiased': _PLIUnbiasedEst,
-                   'dpli': _DPLIEst, 'wpli': _WPLIEst,
-                   'wpli2_debiased': _WPLIDebiasedEst, 'cacoh': _CaCohEst,
-                   'mic': _MICEst, 'mim': _MIMEst, 'gc': _GCEst,
-                   'gc_tr': _GCTREst}
-=======
 _CON_METHOD_MAP = {**_CON_METHOD_MAP_BIVARIATE, **_CON_METHOD_MAP_MULTIVARIATE}
->>>>>>> c523fe00
 
 
 def _check_estimators(method):
