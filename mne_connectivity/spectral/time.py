--- conflicted
+++ resolved
@@ -69,27 +69,12 @@
         Only the frequencies within the range specified by ``fmin`` and
         ``fmax`` are used.
     method : str | list of str
-<<<<<<< HEAD
-        Connectivity measure(s) to compute. These can be
-        ``['coh', 'cacoh', 'mic', 'mim', 'plv', 'ciplv', 'pli', 'wpli', 'gc',
-        'gc_tr']``. These are:
-        * 'coh'   : Coherence
-        * 'cacoh' : Canonical Coherency (CaCoh)
-        * 'mic'   : Maximised Imaginary part of Coherency (MIC)
-        * 'mim'   : Multivariate Interaction Measure (MIM)
-        * 'plv'   : Phase-Locking Value (PLV)
-        * 'ciplv' : Corrected imaginary Phase-Locking Value
-        * 'pli'   : Phase-Lag Index
-        * 'wpli'  : Weighted Phase-Lag Index
-        * 'gc'    : State-space Granger Causality (GC)
-        * 'gc_tr' : State-space GC on time-reversed signals
-        Multivariate methods (``['cacoh', 'mic', 'mim', 'gc', 'gc_tr]``) cannot
-        be called with the other methods.
-=======
-        Connectivity measure(s) to compute. These can be ``['coh', 'mic',
-        'mim', 'plv', 'ciplv', 'pli', 'wpli', 'gc', 'gc_tr']``. These are:
+        Connectivity measure(s) to compute. These can be ``['coh', 'cacoh',
+        'mic', 'mim', 'plv', 'ciplv', 'pli', 'wpli', 'gc', 'gc_tr']``. These
+        are:
 
         * %(coh)s
+        * %(cacoh)s
         * %(mic)s
         * %(mim)s
         * %(plv)s
@@ -99,9 +84,8 @@
         * %(gc)s
         * %(gc_tr)s
 
-        Multivariate methods (``['mic', 'mim', 'gc', 'gc_tr]``) cannot be
-        called with the other methods.
->>>>>>> 196a7fcb
+        Multivariate methods (``['cacoh', 'mic', 'mim', 'gc', 'gc_tr]``) cannot
+        be called with the other methods.
     average : bool
         Average connectivity scores over epochs. If ``True``, output will be
         an instance of :class:`SpectralConnectivity`, otherwise
