--- conflicted
+++ resolved
@@ -12,7 +12,7 @@
 from mne.utils import (logger, warn)
 
 from ..base import (SpectralConnectivity, EpochSpectralConnectivity)
-from .epochs import _compute_freq_mask
+from .epochs import _compute_freqs, _compute_freq_mask
 from .smooth import _create_kernel, _smooth_spectra
 from ..utils import check_indices, fill_doc
 
@@ -79,50 +79,31 @@
         Number of points for frequency smoothing. By default, 1 is used which
         is equivalent to no smoothing.
     sm_kernel : {'square', 'hanning'}
-<<<<<<< HEAD
-        Smoothing kernel type. Choose either 'square' or 'hanning' (default).
+        Smoothing kernel type. Choose either 'square' or 'hanning'.
     padding: float
         Amount of time to consider as padding at the beginning and end of each
         epoch in seconds.
-=======
-        Smoothing kernel type. Choose either 'square' or 'hanning'.
->>>>>>> fb9869f2
     mode : str
         Time-frequency decomposition method. Can be either: 'multitaper', or
         'cwt_morlet'. See `mne.time_frequency.tfr_array_multitaper` and
         `mne.time_frequency.tfr_array_morlet` for reference.
     mt_bandwidth : float | None
-<<<<<<< HEAD
-        Multitaper time bandwidth. If None, will be set to 4.0 (3 tapers).
-        Time x (Full) Bandwidth product. The number of good tapers (low-bias)
-        is chosen automatically based on this to equal
-        floor(time_bandwidth - 1). By default None.
-    freqs : array
+        Product between the temporal window length (in seconds) and the full
+        frequency bandwidth (in Hz). This product can be seen as the surface
+        of the window on the time/frequency plane and controls the frequency
+        bandwidth (thus the frequency resolution) and the number of good
+        tapers. See `mne.time_frequency.tfr_array_multitaper` documentation.
+    freqs : array_like
         Array of frequencies of interest for time-frequency decomposition.
         Required in 'cwt_morlet' mode. Only the frequencies within
         the range specified by fmin and fmax are used. Must be specified if
         ``mode='cwt_morlet'``. If set when mode='multitaper', overrides the
         automatically determined frequencies of interest.
-    n_cycles : float | array of float
-        Number of wavelet cycles for use in time-frequency decomposition method
-        (specified by ``mode``). Fixed number or one per frequency.
-=======
-        Product between the temporal window length (in seconds) and the full
-        frequency bandwidth (in Hz). This product can be seen as the surface
-        of the window on the time/frequency plane and controls the frequency
-        bandwidth (thus the frequency resolution) and the number of good
-        tapers. See `mne.time_frequency.tfr_array_multitaper` documentation.
-    cwt_freqs : array_like
-        Array of frequencies of interest for time-frequency decomposition.
-        Only used in 'cwt_morlet' mode. Only the frequencies within
-        the range specified by ``fmin`` and ``fmax`` are used. Required if
-        ``mode='cwt_morlet'``. Not used when ``mode='multitaper'``.
     n_cycles : float | array_like of float
         Number of cycles in the wavelet, either a fixed number or one per
         frequency. The number of cycles ``n_cycles`` and the frequencies of
         interest ``cwt_freqs`` define the temporal window length. For details,
         see `mne.time_frequency.tfr_array_morlet` documentation.
->>>>>>> fb9869f2
     decim : int
         To reduce memory usage, decimation factor after time-frequency
         decomposition. Returns ``tfr[…, ::decim]``.
@@ -431,14 +412,8 @@
 def _spectral_connectivity(data, method, kernel, foi_idx,
                            source_idx, target_idx,
                            mode, sfreq, freqs, faverage, n_cycles,
-<<<<<<< HEAD
-                           mt_bandwidth=None, decim=1, padding=0,
-                           kw_cwt={}, kw_mt={},
-                           n_jobs=1, verbose=False):
-=======
-                           mt_bandwidth, decim, kw_cwt, kw_mt,
+                           mt_bandwidth, decim, padding, kw_cwt, kw_mt,
                            n_jobs, verbose):
->>>>>>> fb9869f2
     """Estimate time-resolved connectivity for one epoch.
 
     Data is of shape (n_channels, n_times)."""
@@ -481,21 +456,10 @@
 
     # compute for each connectivity method
     this_conn = {}
-<<<<<<< HEAD
     conn = _parallel_con(out, method, kernel, foi_idx, source_idx, target_idx,
                          n_jobs, verbose, n_pairs, faverage, weights)
     for i, m in enumerate(method):
         this_conn[m] = [out[i] for out in conn]
-=======
-    conn_func = {'coh': _coh, 'plv': _plv, 'sxy': _cs, 'pli': _pli,
-                 'wpli': _wpli}
-    for m in method:
-        c_func = conn_func[m]
-        this_conn[m] = c_func(out, kernel, foi_idx, source_idx,
-                              target_idx, n_jobs=n_jobs,
-                              verbose=verbose, total=n_pairs,
-                              faverage=faverage, weights=weights)
->>>>>>> fb9869f2
 
     return this_conn
 
@@ -506,7 +470,6 @@
 ###############################################################################
 ###############################################################################
 
-<<<<<<< HEAD
 def _parallel_con(w, method, kernel, foi_idx, source_idx, target_idx, n_jobs,
                   verbose, total, faverage, weights):
     """Compute spectral connectivity in parallel.
@@ -520,38 +483,6 @@
             psd = psd * np.conj(psd)
             psd = psd.real.sum(axis=1)
             psd = psd * 2 / (weights*weights.conj()).real.sum(axis=0)
-=======
-def _coh(w, kernel, foi_idx, source_idx, target_idx, n_jobs, verbose, total,
-         faverage, weights):
-    """Pairwise coherence.
-
-    Input signal w is of shape (n_epochs, n_chans, n_tapers, n_freqs,
-    n_times)."""
-
-    if weights is not None:
-        psd = weights * w
-        psd = psd * np.conj(psd)
-        psd = psd.real.sum(axis=2)
-        psd = psd * 2 / (weights * weights.conj()).real.sum(axis=0)
-    else:
-        psd = w.real ** 2 + w.imag ** 2
-        psd = np.squeeze(psd, axis=2)
-
-    # smooth the psd
-    psd = _smooth_spectra(psd, kernel)
-
-    def pairwise_coh(w_x, w_y):
-        s_xy = _compute_csd(w[:, w_y], w[:, w_x], weights)
-        s_xy = _smooth_spectra(s_xy, kernel)
-        s_xx = psd[:, w_x]
-        s_yy = psd[:, w_y]
-        out = np.abs(s_xy.mean(axis=-1, keepdims=True)) / \
-            np.sqrt(s_xx.mean(axis=-1, keepdims=True) *
-                    s_yy.mean(axis=-1, keepdims=True))
-        # mean inside frequency sliding window (if needed)
-        if isinstance(foi_idx, np.ndarray) and faverage:
-            return _foi_average(out, foi_idx)
->>>>>>> fb9869f2
         else:
             psd = w.real ** 2 + w.imag ** 2
             psd = np.squeeze(psd, axis=1)
@@ -559,38 +490,15 @@
         # smooth
         psd = _smooth_spectra(psd, kernel)
 
-<<<<<<< HEAD
     def pairwise_con(w_x, w_y):
         # csd
         if weights is not None:
             s_xy = np.sum(weights * w[w_x] * np.conj(weights * w[w_y]), axis=0)
             s_xy = s_xy * 2 / (weights * np.conj(weights)).real.sum(axis=0)
-=======
-    return parallel(p_fun(s, t) for s, t in zip(source_idx, target_idx))
-
-
-def _plv(w, kernel, foi_idx, source_idx, target_idx, n_jobs, verbose, total,
-         faverage, weights):
-    """Pairwise phase-locking value.
-
-    Input signal w is of shape (n_epochs, n_chans, n_tapers, n_freqs,
-    n_times)."""
-    def pairwise_plv(w_x, w_y):
-        s_xy = _compute_csd(w[:, w_y], w[:, w_x], weights)
-        exp_dphi = s_xy / np.abs(s_xy)
-        exp_dphi = _smooth_spectra(exp_dphi, kernel)
-        # mean over time
-        exp_dphi_mean = exp_dphi.mean(axis=-1, keepdims=True)
-        out = np.abs(exp_dphi_mean)
-        # mean inside frequency sliding window (if needed)
-        if isinstance(foi_idx, np.ndarray) and faverage:
-            return _foi_average(out, foi_idx)
->>>>>>> fb9869f2
         else:
             s_xy = w[w_x] * np.conj(w[w_y])
             s_xy = np.squeeze(s_xy, axis=0)
 
-<<<<<<< HEAD
         dphi = s_xy / np.abs(s_xy)
         dphi = _smooth_spectra(dphi, kernel)
         s_xy = _smooth_spectra(s_xy, kernel)
@@ -637,70 +545,6 @@
             out[i] = out[i].squeeze(axis=-1)
 
         return out
-=======
-    return parallel(p_fun(s, t) for s, t in zip(source_idx, target_idx))
-
-
-def _pli(w, kernel, foi_idx, source_idx, target_idx, n_jobs, verbose, total,
-         faverage, weights):
-    """Pairwise phase-lag index.
-
-    Input signal w is of shape (n_epochs, n_chans, n_tapers, n_freqs,
-    n_times)."""
-    def pairwise_pli(w_x, w_y):
-        s_xy = _compute_csd(w[:, w_y], w[:, w_x], weights)
-        s_xy = _smooth_spectra(s_xy, kernel)
-        out = np.abs(np.mean(np.sign(np.imag(s_xy)),
-                             axis=-1, keepdims=True))
-        # mean inside frequency sliding window (if needed)
-        if isinstance(foi_idx, np.ndarray) and faverage:
-            return _foi_average(out, foi_idx)
-        else:
-            return out
-
-    # define the function to compute in parallel
-    parallel, p_fun, n_jobs = parallel_func(
-        pairwise_pli, n_jobs=n_jobs, verbose=verbose, total=total)
-
-    return parallel(p_fun(s, t) for s, t in zip(source_idx, target_idx))
-
-
-def _wpli(w, kernel, foi_idx, source_idx, target_idx, n_jobs, verbose, total,
-          faverage, weights):
-    """Pairwise weighted phase-lag index.
-
-    Input signal w is of shape (n_epochs, n_chans, n_tapers, n_freqs,
-    n_times)."""
-    def pairwise_wpli(w_x, w_y):
-        s_xy = _compute_csd(w[:, w_y], w[:, w_x], weights)
-        s_xy = _smooth_spectra(s_xy, kernel)
-        con_num = np.abs(s_xy.imag.mean(axis=-1, keepdims=True))
-        con_den = np.mean(np.abs(s_xy.imag), axis=-1, keepdims=True)
-        out = con_num / con_den
-        # mean inside frequency sliding window (if needed)
-        if isinstance(foi_idx, np.ndarray) and faverage:
-            return _foi_average(out, foi_idx)
-        else:
-            return out
-
-    # define the function to compute in parallel
-    parallel, p_fun, n_jobs = parallel_func(
-        pairwise_wpli, n_jobs=n_jobs, verbose=verbose, total=total)
-
-    return parallel(p_fun(s, t) for s, t in zip(source_idx, target_idx))
-
-
-def _cs(w, kernel, foi_idx, source_idx, target_idx, n_jobs, verbose, total,
-        faverage, weights):
-    """Pairwise cross-spectra."""
-    def pairwise_cs(w_x, w_y):
-        out = _compute_csd(w[:, w_y], w[:, w_x], weights)
-        out = _smooth_spectra(out, kernel)
-        if isinstance(foi_idx, np.ndarray) and faverage:
-            return _foi_average(out, foi_idx)
-        else:
-            return out
->>>>>>> fb9869f2
 
     # define the function to compute in parallel
     parallel, p_fun, n_jobs = parallel_func(
