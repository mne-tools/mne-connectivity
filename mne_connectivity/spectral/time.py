# Authors: Adam Li <adam2392@gmail.com>
#          Santeri Ruuskanen <santeriruuskanen@gmail.com>
#          Thomas S. Binns <t.s.binns@outlook.com>
#
# License: BSD (3-clause)

import inspect

import numpy as np
import xarray as xr
from mne._fiff.pick import _picks_to_idx
from mne.epochs import BaseEpochs
from mne.parallel import parallel_func
from mne.time_frequency import (
    EpochsTFR,
    EpochsTFRArray,
    dpss_windows,
    tfr_array_morlet,
    tfr_array_multitaper,
)
from mne.utils import _check_option, _validate_type, logger, verbose

from ..base import EpochSpectralConnectivity, SpectralConnectivity
from ..utils import _check_multivariate_indices, check_indices, fill_doc
from .epochs import _compute_freq_mask
from .epochs_multivariate import (
    _CON_METHOD_MAP_MULTIVARIATE,
    _check_n_components_input,
    _check_rank_input,
    _gc_methods,
    _multicomp_methods,
    _multivariate_methods,
    _patterns_methods,
)
from .smooth import _create_kernel, _smooth_spectra


@verbose
@fill_doc
def spectral_connectivity_time(
    data,
    freqs=None,
    method="coh",
    average=False,
    indices=None,
    sfreq=None,
    fmin=None,
    fmax=None,
    fskip=0,
    faverage=False,
    sm_times=0.0,
    sm_freqs=1,
    sm_kernel="hanning",
    padding=0.0,
    mode="cwt_morlet",
    mt_bandwidth=None,
    n_cycles=7.0,
    gc_n_lags=40,
    rank=None,
    n_components=1,
    decim=1,
    n_jobs=1,
    verbose=None,
):
    r"""Compute time-frequency-domain connectivity measures.

    This function computes spectral connectivity over time from epoched data. The data
    may consist of a single epoch.

    The connectivity method(s) are specified using the ``method`` parameter. All methods
    are based on time-resolved estimates of the cross- and power spectral densities
    (CSD/PSD) Sxy and Sxx, Syy.

    Parameters
    ----------
    data : array_like, shape (n_epochs, n_signals, n_times) | ~mne.Epochs | ~mne.time_frequency.EpochsTFR
        The data from which to compute connectivity. Can be epoched time series data as
        an array-like or :class:`mne.Epochs` object, or Fourier coefficients for each
        epoch as an :class:`mne.time_frequency.EpochsTFR` object. If time series data,
        the spectral information will be computed according to the spectral estimation
        mode (see the ``mode`` parameter). If an :class:`mne.time_frequency.EpochsTFR`
        object, existing spectral information will be used and the ``mode`` parameter
        will be ignored.

        .. versionchanged:: 0.8
           Fourier coefficients stored in an :class:`mne.time_frequency.EpochsTFR`
           object can also be passed in as data. Storing multitaper weights in
           :class:`mne.time_frequency.EpochsTFR` objects requires ``mne >= 1.10``.
    freqs : array_like | None
        Array-like of frequencies of interest for time-frequency decomposition. Only the
        frequencies within the range specified by ``fmin`` and ``fmax`` are used. If
        ``data`` is an array-like or :class:`mne.Epochs` object, the frequencies must
        be specified. If ``data`` is an :class:`mne.time_frequency.EpochsTFR` object,
        ``data.freqs`` is used and this parameter is ignored.
    method : str | list of str
        Connectivity measure(s) to compute. These can be ``['coh', 'cacoh', 'mic',
        'mim', 'plv', 'ciplv', 'pli', 'wpli', 'gc', 'gc_tr']``. These are:

        * %(coh)s
        * %(cacoh)s
        * %(mic)s
        * %(mim)s
        * %(plv)s
        * %(ciplv)s
        * %(pli)s
        * %(wpli)s
        * %(gc)s
        * %(gc_tr)s

        Multivariate methods (``['cacoh', 'mic', 'mim', 'gc', 'gc_tr']``) cannot be
        called with the other methods.
    average : bool
        Average connectivity scores over epochs. If ``True``, output will be an instance
        of :class:`SpectralConnectivity`, otherwise :class:`EpochSpectralConnectivity`.
    indices : tuple of array_like | None
        Two array-likes with indices of connections for which to compute connectivity.
        If a bivariate method is called, each array for the seeds and targets should
        contain the channel indices for the each bivariate connection. If a multivariate
        method is called, each array for the seeds and targets should consist of nested
        arrays containing the channel indices for each multivariate connection. If
        ``None``, connections between all channels are computed, unless a Granger
        causality method is called, in which case an error is raised.
    sfreq : float | None
        The sampling frequency. Required if ``data`` is not an :class:`mne.Epochs` or
        :class:`mne.time_frequency.EpochsTFR` object.
    fmin : float | tuple of float | None
        The lower frequency of interest. Multiple bands are defined using a tuple, e.g.,
        ``(8., 20.)`` for two bands with 8 Hz and 20 Hz lower bounds. If ``None``, the
        lowest frequency in ``freqs`` is used.
    fmax : float | tuple of float | None
        The upper frequency of interest. Multiple bands are defined using a tuple, e.g.
        ``(13., 30.)`` for two band with 13 Hz and 30 Hz upper bounds. If ``None``, the
        highest frequency in ``freqs`` is used.
    fskip : int
        Omit every ``(fskip + 1)``-th frequency bin to decimate in frequency domain.
    faverage : bool
        Average connectivity scores for each frequency band. If ``True``, the output
        ``freqs`` will be an array of the median frequencies of each band.
    sm_times : float
        Amount of time to consider for the temporal smoothing in seconds. If 0, no
        temporal smoothing is applied.
    sm_freqs : int
        Number of points for frequency smoothing. By default, 1 is used which is
        equivalent to no smoothing.
    sm_kernel : ``'square'`` | ``'hanning'``
        Smoothing kernel type. For ``'hanning'``, see :func:`numpy.hanning`.
    padding : float
        Amount of time to consider as padding at the beginning and end of each epoch in
        seconds. See Notes for more information.
    mode : ``'multitaper'`` | ``'cwt_morlet'``
        Time-frequency decomposition method. See
        :func:`mne.time_frequency.tfr_array_multitaper` and
        :func:`mne.time_frequency.tfr_array_morlet` for reference. Ignored if ``data``
        is an :class:`mne.time_frequency.EpochsTFR` object.
    mt_bandwidth : float | None
        Product between the temporal window length (in seconds) and the full frequency
        bandwidth (in Hz). This product can be seen as the surface of the window on the
        time/frequency plane and controls the frequency bandwidth (thus the frequency
        resolution) and the number of good tapers. See
        :func:`mne.time_frequency.tfr_array_multitaper` documentation. Ignored if
        ``data`` is an :class:`mne.time_frequency.EpochsTFR` object.
    n_cycles : float | array_like
        Number of cycles in the wavelet, either a fixed number or one per frequency. The
        number of cycles ``n_cycles`` and the frequencies of interest ``freqs`` define
        the temporal window length. For details, see
        :func:`mne.time_frequency.tfr_array_multitaper` and
        :func:`mne.time_frequency.tfr_array_morlet` documentation. Ignored if ``data``
        is an :class:`mne.time_frequency.EpochsTFR` object.
    gc_n_lags : int
<<<<<<< HEAD
        Number of lags to use for the vector autoregressive model when computing Granger
        causality. Higher values increase computational cost, but reduce the degree of
        spectral smoothing in the results. Only used if ``method`` contains any of
        ``['gc', 'gc_tr']``.
    rank : tuple of array_like | None
        Two array-likes with the rank to project the seed and target data to,
        respectively, using singular value decomposition. If ``None``, the rank of the
        data is computed and projected to. Only used if ``method`` contains any of
        ``['cacoh', 'mic', 'mim', 'gc', 'gc_tr']``.
    n_components : int | None
        Number of connectivity components to extract from the data. If an int, the
        number of components must be <= the minimum rank of the seeds and targets. E.g.,
        if the seed channels had a rank of 5 and the target channels had a rank of 3,
        ``n_components`` must be <= 3. If ``None``, the number of components equal to
        the minimum rank of the seeds and targets is extracted (see the ``rank``
        parameter). Only used if ``method`` contains any of ``['cacoh', 'mic']``.
=======
        Number of lags to use for the vector autoregressive model when
        computing Granger causality. Higher values increase computational cost,
        but reduce the degree of spectral smoothing in the results. Only used
        if ``method`` contains any of ``['gc', 'gc_tr']``.
    rank : tuple of array | None
        Two arrays with the rank to project the seed and target data to,
        respectively, using singular value decomposition. If `None`, the rank
        of the data is computed and projected to. Only used if ``method``
        contains any of ``['cacoh', 'mic', 'mim', 'gc', 'gc_tr']``.
    n_components : int
        Number of connectivity components to extract from the data. If an `int`, the
        number of components must be <= the minimum rank of the seeds and targets. E.g.
        if the seed channels had a rank of 5 and the target channels had a rank of 3,
        ``n_components`` must be <= 3. If `None`, the number of components equal to the
        minimum rank of the seeds and targets is extracted (see the ``rank`` parameter).
        Only used if ``method`` contains any of ``['cacoh', 'mic']``.
>>>>>>> 48e81a8b

        .. versionadded:: 0.8
    decim : int
        To reduce memory usage, decimation factor after time-frequency decomposition.
        Returns ``tfr[…, ::decim]``.
    n_jobs : int
        Number of connections to compute in parallel. Memory mapping must be activated.
        Please see the Notes section for details.
    %(verbose)s

    Returns
    -------
    con : instance of EpochSpectralConnectivity or SpectralConnectivity | list
        Computed connectivity measure(s). An instance of
        :class:`EpochSpectralConnectivity`, :class:`SpectralConnectivity`, or a list of
        instances corresponding to connectivity measures if several connectivity
<<<<<<< HEAD
        measures are specified. The shape of each connectivity dataset is
        ``([n_epochs,] n_cons, [n_comps,] n_freqs)``:

        - ``n_comps`` is present for valid multivariate methods if ``n_components > 1``
        - When ``indices`` is ``None`` and a bivariate method is called, ``n_cons =
          n_signals ** 2``, or if a multivariate method is called ``n_cons = 1``
        - When ``indices`` is specified, ``n_con = len(indices[0])`` for bivariate and
          multivariate methods.
=======
        measures are specified. The shape of each connectivity dataset is ([n_epochs,]
        n_cons, [n_comps,] n_freqs). ``n_comps`` is present for valid multivariate
        methods if ``n_components > 1``.When "indices" is None and a bivariate method is
        called, "n_cons = n_signals ** 2", or if a multivariate method is called "n_cons
        = 1". When "indices" is specified, "n_con = len(indices[0])" for bivariate and
        multivariate methods.
>>>>>>> 48e81a8b

    See Also
    --------
    mne_connectivity.spectral_connectivity_epochs
    mne_connectivity.SpectralConnectivity
    mne_connectivity.EpochSpectralConnectivity

    Notes
    -----
    Please note that the interpretation of the measures in this function depends on the
    data and underlying assumptions and does not necessarily reflect a causal
    relationship between brain regions.

    The connectivity measures are computed over time within each epoch and optionally
    averaged over epochs. High connectivity values indicate that the phase coupling
    (interpreted as estimated connectivity) differences between signals stay consistent
    over time.

    The spectral densities can be estimated using a multitaper method with digital
    prolate spheroidal sequence (DPSS) windows, or a continuous wavelet transform using
    Morlet wavelets. The spectral estimation mode is specified using the ``mode``
    parameter.

    When using the multitaper spectral estimation method, the cross-spectral density is
    computed separately for each taper and aggregated using a weighted average, where
    the weights correspond to the concentration ratios between the DPSS windows.

    Spectral estimation using multitaper or Morlet wavelets introduces edge effects that
    depend on the length of the wavelet. To remove edge effects, the parameter
    ``padding`` can be used to prune the edges of the signal. Please see the
    documentation of :func:`mne.time_frequency.tfr_array_multitaper` and
    :func:`mne.time_frequency.tfr_array_morlet` for details on wavelet length (i.e.,
    time window length).

    Complex multitaper, or Morlet coefficients can also be passed in as data in the form
    of :class:`mne.time_frequency.EpochsTFR` objects.

    By default, the connectivity between all signals is computed (only connections
    corresponding to the lower-triangular part of the connectivity matrix). If one is
    only interested in the connectivity between some signals, the ``indices`` parameter
    can be used. For example, to compute the connectivity between the signal with index
    0 and signals "2, 3, 4" (a total of 3 connections) one can use the following::

        indices = (np.array([0, 0, 0]),    # row indices
                   np.array([2, 3, 4]))    # col indices

        con = spectral_connectivity_time(data, method='coh',
                                         indices=indices, ...)

    In this case ``con.get_data().shape = (3, n_freqs)``. The connectivity scores are in
    the same order as defined indices.

    For multivariate methods, this is handled differently. If ``indices`` is ``None``,
    connectivity between all signals will be computed and a single connectivity spectrum
    will be returned (this is not possible if a Granger causality method is called). If
    ``indices`` is specified, seed and target indices for each connection should be
    specified as nested array-likes. For example, to compute the connectivity between
    signals (0, 1) -> (2, 3) and (0, 1) -> (4, 5), indices should be specified as::

        indices = (np.array([[0, 1], [0, 1]]),  # seeds
                   np.array([[2, 3], [4, 5]]))  # targets

    More information on working with multivariate indices and handling connections where
    the number of seeds and targets are not equal can be found in the
    :doc:`../auto_examples/handling_ragged_arrays` example.

    **Supported Connectivity Measures**

    The connectivity method(s) is specified using the ``method`` parameter. The
    following methods are supported (note: ``E[]`` denotes average over epochs).
    Multiple measures can be computed at once by using a list/tuple, e.g., ``['coh',
    'pli']`` to compute coherence and PLI.

        'coh' : Coherence given by::

                     | E[Sxy] |
            C = ---------------------
                sqrt(E[Sxx] * E[Syy])

        'cacoh' : Canonical Coherency (CaCoh) :footcite:`VidaurreEtAl2019` given by:

            :math:`\textrm{CaCoh}=\Large{\frac{\boldsymbol{a}^T\boldsymbol{D}
            (\Phi)\boldsymbol{b}}{\sqrt{\boldsymbol{a}^T\boldsymbol{a}
            \boldsymbol{b}^T\boldsymbol{b}}}}`

            where: :math:`\boldsymbol{D}(\Phi)` is the cross-spectral density between
            seeds and targets transformed for a given phase angle :math:`\Phi`; and
            :math:`\boldsymbol{a}` and :math:`\boldsymbol{b}` are eigenvectors for the
            seeds and targets, such that :math:`\boldsymbol{a}^T\boldsymbol{D}(\Phi)
            \boldsymbol{b}` maximises coherency between the seeds and targets. Taking
            the absolute value of the results gives maximised coherence.

        'mic' : Maximised Imaginary part of Coherency (MIC) :footcite:`EwaldEtAl2012`
        given by:

            :math:`\textrm{MIC}=\Large{\frac{\boldsymbol{\alpha}^T
            \boldsymbol{E \beta}}{\parallel\boldsymbol{\alpha}\parallel
            \parallel\boldsymbol{\beta}\parallel}}`

            where: :math:`\boldsymbol{E}` is the imaginary part of the transformed
            cross-spectral density between seeds and targets; and
            :math:`\boldsymbol{\alpha}` and :math:`\boldsymbol{\beta}` are eigenvectors
            for the seeds and targets, such that :math:`\boldsymbol{\alpha}^T
            \boldsymbol{E \beta}` maximises the imaginary part of coherency between the
            seeds and targets.

        'mim' : Multivariate Interaction Measure (MIM) :footcite:`EwaldEtAl2012` given
        by:

            :math:`\textrm{MIM}=tr(\boldsymbol{EE}^T)`

            where :math:`\boldsymbol{E}` is the imaginary part of the transformed
            cross-spectral density between seeds and targets.

        'plv' : Phase-Locking Value (PLV) :footcite:`LachauxEtAl1999` given by::

            PLV = |E[Sxy/|Sxy|]|

        'ciplv' : Corrected imaginary PLV (ciPLV) :footcite:`BrunaEtAl2018` given by::

                             |E[Im(Sxy/|Sxy|)]|
            ciPLV = ------------------------------------
                     sqrt(1 - |E[real(Sxy/|Sxy|)]| ** 2)

        'pli' : Phase Lag Index (PLI) :footcite:`StamEtAl2007` given by::

            PLI = |E[sign(Im(Sxy))]|

        'wpli' : Weighted Phase Lag Index (WPLI) :footcite:`VinckEtAl2011` given by::

                      |E[Im(Sxy)]|
            WPLI = ------------------
                      E[|Im(Sxy)|]

        'gc' : State-space Granger Causality (GC) :footcite:`BarnettSeth2015` given by:

            :math:`GC = ln\Large{(\frac{\lvert\boldsymbol{S}_{tt}\rvert}{\lvert
            \boldsymbol{S}_{tt}-\boldsymbol{H}_{ts}\boldsymbol{\Sigma}_{ss
            \lvert t}\boldsymbol{H}_{ts}^*\rvert}})`

            where: :math:`s` and :math:`t` represent the seeds and targets,
            respectively; :math:`\boldsymbol{H}` is the spectral transfer function;
            :math:`\boldsymbol{\Sigma}` is the residuals matrix of the autoregressive
            model; and :math:`\boldsymbol{S}` is :math:`\boldsymbol{\Sigma}` transformed
            by :math:`\boldsymbol{H}`.

        'gc_tr' : State-space GC on time-reversed signals
        :footcite:`BarnettSeth2015,WinklerEtAl2016` given by the same equation as for
        ``'gc'``, but where the autocovariance sequence from which the autoregressive
        model is produced is transposed to mimic the reversal of the original signal in
        time :footcite:`HaufeEtAl2012`.

    Parallel computation can be activated by setting the ``n_jobs`` parameter. Under the
    hood, this utilizes the ``joblib`` library. For effective parallelization, you
    should activate memory mapping in MNE-Python by setting ``MNE_MEMMAP_MIN_SIZE`` and
    ``MNE_CACHE_DIR``. Activating memory mapping will make ``joblib`` store arrays
    greater than the minimum size on disc, and forego direct RAM access for more
    efficient processing. For example, in your code, run::

        mne.set_config('MNE_MEMMAP_MIN_SIZE', '10M')
        mne.set_config('MNE_CACHE_DIR', '/dev/shm')

    When ``MNE_MEMMAP_MIN_SIZE=None``, the underlying ``joblib`` implementation results
    in pickling and unpickling the whole array each time a pair of indices is accessed,
    which is slow, compared to memory mapping the array.

    This function is based on the ``frites.conn.conn_spec`` implementation in Frites.

    .. versionadded:: 0.3

    References
    ----------
    .. footbibliography::
    """  # noqa: E501
    events = None
    event_id = None
    picks = None
    # extract data from Epochs object
    _validate_type(
        data,
        (np.ndarray, BaseEpochs, EpochsTFR),
        "`data`",
        "Epochs, EpochsTFR, or a NumPy array",
    )
    if not isinstance(data, EpochsTFR) and freqs is None:
        raise TypeError(
            "`freqs` must be specified when `data` is not an EpochsTFR object"
        )
    weights = None
    spectrum_computed = False
    if isinstance(data, BaseEpochs | EpochsTFR):
        # Find good channels
        if indices is None:
            picks = _picks_to_idx(data.info, picks="all", exclude="bads")

        names = data.ch_names
        sfreq = data.info["sfreq"]
        events = data.events
        event_id = data.event_id
        # Extract metadata from the Epochs data structure.
        # Make Annotations persist through by adding them to the metadata.
        metadata = data.metadata
        if metadata is None:
            annots_in_metadata = False
        else:
            annots_in_metadata = all(
                name not in metadata.columns
                for name in ["annot_onset", "annot_duration", "annot_description"]
            )
        if hasattr(data, "annotations") and not annots_in_metadata:
            data.add_annotations_to_metadata(overwrite=True)
        metadata = data.metadata
        if isinstance(data, BaseEpochs):
            # XXX: remove logic once support for mne<1.6 is dropped
            kwargs = dict()
            if "copy" in inspect.getfullargspec(data.get_data).kwonlyargs:
                kwargs["copy"] = False
            data = data.get_data(**kwargs)
            n_epochs, n_signals, n_times = data.shape
        else:
            freqs = data.freqs  # use freqs from EpochsTFR object
            if isinstance(data, EpochsTFRArray):  # infer mode from dimensions
                mode = "multitaper" if "taper" in data._dims else "cwt_morlet"
            else:  # read mode from object
                mode = "cwt_morlet" if data.method == "morlet" else data.method
            # Extract weights from the EpochsTFR object
            if not hasattr(data, "weights") or (
                data.weights is None and mode == "multitaper"
            ):
                # XXX: Remove logic when support for mne<1.10 is dropped
                raise AttributeError(
                    "weights are required for multitaper coefficients stored in "
                    "EpochsTFR objects (requires mne >= 1.10); objects saved from "
                    "older versions of mne will need to be recomputed."
                )
            if hasattr(data, "weights"):
                weights = data.weights
            # TFR objs will drop bad channels, so specify picking all channels
            data = data.get_data(picks=np.arange(data.info["nchan"]))
            if not np.iscomplexobj(data):
                raise TypeError(
                    "if `data` is an EpochsTFR object, it must contain complex-valued "
                    "Fourier coefficients, such as that returned from "
                    "Epochs.compute_tfr() with `output='complex'`"
                )
            n_epochs, n_signals = data.shape[:2]
            n_times = data.shape[-1]
            spectrum_computed = True
    else:
        data = np.asarray(data)
        n_epochs, n_signals, n_times = data.shape
        names = np.arange(0, n_signals)
        metadata = None
        if sfreq is None:
            raise ValueError("Sampling frequency (sfreq) is required with array input.")

    # sort valid channel info
    if picks is not None:
        n_good_signals = len(picks)
    else:
        n_good_signals = n_signals
        picks = np.arange(n_good_signals)

    # check that method is a list
    if isinstance(method, str):
        method = [method]

    # defaults for fmin and fmax
    if fmin is None:
        fmin = np.min(freqs)
        logger.info("Fmin was not specified. Using fmin=min(freqs)")
    if fmax is None:
        fmax = np.max(freqs)
        logger.info("Fmax was not specified. Using fmax=max(freqs).")

    fmin = np.array((fmin,), dtype=float).ravel()
    fmax = np.array((fmax,), dtype=float).ravel()
    if len(fmin) != len(fmax):
        raise ValueError("fmin and fmax must have the same length")
    if np.any(fmin > fmax):
        raise ValueError("fmax must be larger than fmin")

    if len(fmin) != 1 and any(this_method in _gc_methods for this_method in method):
        raise ValueError(
            "computing Granger causality on multiple frequency bands is not yet "
            "supported"
        )

    if any(this_method in _multivariate_methods for this_method in method):
        if not all(this_method in _multivariate_methods for this_method in method):
            raise ValueError(
                "bivariate and multivariate connectivity methods cannot be used in the "
                "same function call"
            )
        multivariate_con = True
    else:
        multivariate_con = False

    # convert kernel width in time to samples
    if isinstance(sm_times, int | float):
        sm_times = int(np.round(sm_times * sfreq))

    # convert frequency smoothing from hz to samples
    if isinstance(sm_freqs, int | float):
        sm_freqs = int(np.round(max(sm_freqs, 1)))

    # temporal decimation
    if isinstance(decim, int):
        sm_times = int(np.round(sm_times / decim))
        sm_times = max(sm_times, 1)

    # Create smoothing kernel
    kernel = _create_kernel(sm_times, sm_freqs, kernel=sm_kernel)

    # get indices of pairs of (group) regions
    if indices is None:
        if multivariate_con:
            if any(this_method in _gc_methods for this_method in method):
                raise ValueError(
                    "indices must be specified when computing Granger causality, as "
                    "all-to-all connectivity is not supported"
                )
            logger.info("using all indices for multivariate connectivity")
            # indices expected to be a masked array, even if not ragged
            indices_use = (picks[np.newaxis, :], picks[np.newaxis, :])
            indices_use = np.ma.masked_array(indices_use, mask=False, fill_value=-1)
        else:
            logger.info("only using indices for lower-triangular matrix")
            indices_use = np.tril_indices(n_good_signals, k=-1)
            indices_use = tuple(picks[ind] for ind in indices_use)
    else:
        if multivariate_con:
            # pad ragged indices and mask the invalid entries
            indices_use = _check_multivariate_indices(indices, n_signals)
            if any(this_method in _gc_methods for this_method in method):
                for seed, target in zip(indices_use[0], indices_use[1]):
                    intersection = np.intersect1d(
                        seed.compressed(), target.compressed()
                    )
                    if intersection.size > 0:
                        raise ValueError(
                            "seed and target indices must not intersect when computing "
                            "Granger causality"
                        )
            # make sure padded indices are stored in the connectivity object
            # create a copy so that `indices_use` can be modified
            indices = (indices_use[0].copy(), indices_use[1].copy())
        else:
            indices_use = check_indices(indices)
    n_cons = len(indices_use[0])

    # unique signals for which we actually need to compute the CSD of
    if multivariate_con:
        signals_use = np.unique(indices_use.compressed())
        remapping = {ch_i: sig_i for sig_i, ch_i in enumerate(signals_use)}
        remapped_inds = indices_use.copy()
        # multivariate functions expect seed/target remapping
        for idx in signals_use:
            remapped_inds[indices_use == idx] = remapping[idx]
        source_idx = remapped_inds[0]
        target_idx = remapped_inds[1]
        max_n_channels = len(indices_use[0][0])
    else:
        # no indices remapping required for bivariate functions
        signals_use = np.unique(np.r_[indices_use[0], indices_use[1]])
        source_idx = indices_use[0].copy()
        target_idx = indices_use[1].copy()
        max_n_channels = len(indices_use[0])

    # check rank input and compute data ranks if necessary
    if multivariate_con:
        rank = _check_rank_input(rank, data, indices_use)
        n_components = _check_n_components_input(n_components, rank)
        if n_components == 1:
            # n_components=0 means space for a components dimension is not allocated in
<<<<<<< HEAD
            # the results
=======
            # the results, similar to how n_times_spectrum=0 is used to indicate that
            # time is not a dimension in the results
>>>>>>> 48e81a8b
            n_components = 0
    else:
        rank = None
        n_components = 0
        gc_n_lags = None

    # check freqs
    if isinstance(freqs, int | float):
        freqs = [freqs]
    # array conversion
    freqs = np.asarray(freqs)
    # check order for multiple frequencies
    if len(freqs) >= 2:
        delta_f = np.diff(freqs)
        increase = np.all(delta_f > 0)
        assert increase, "Frequencies should be in increasing order"

    # check that freqs corresponds to at least n_cycles cycles
    dur = float(n_times) / sfreq
    cycle_freq = n_cycles / dur
    if np.any(freqs < cycle_freq):
        raise ValueError(
            "At least one value in n_cycles corresponds to a wavelet longer than the "
            "signal. Use less cycles, higher frequencies, or longer epochs."
        )
    # check for Nyquist
    if np.any(freqs > sfreq / 2):
        raise ValueError(
            f"Frequencies {freqs[freqs > sfreq / 2]} Hz are larger than Nyquist = "
            f"{sfreq / 2:.2f} Hz"
        )

    # compute frequency mask based on specified min/max and decimation factor
    freq_mask = _compute_freq_mask(freqs, fmin, fmax, fskip)

    # the frequency points where we compute connectivity
    freqs = freqs[freq_mask]

    # compute central frequencies
    _f = xr.DataArray(np.arange(len(freqs)), dims=("freqs",), coords=(freqs,))
    foi_s = _f.sel(freqs=fmin, method="nearest").data
    foi_e = _f.sel(freqs=fmax, method="nearest").data
    foi_idx = np.c_[foi_s, foi_e]
    f_vec = freqs[foi_idx].mean(1)

    if faverage:
        n_freqs = len(fmin)
        out_freqs = f_vec
    else:
        n_freqs = len(freqs)
        out_freqs = freqs

    conn = dict()
    conn_patterns = dict()
    for m in method:
        # Cohy and CaCoh complex-valued, all other methods real-valued
        if m in ["cacoh", "cohy"]:
            con_scores_dtype = np.complex128
        else:
            con_scores_dtype = np.float64

        conn_shape = [n_epochs, n_cons, n_freqs]
        if n_components != 0:
            conn_shape.insert(2, n_components)
        conn[m] = np.zeros(conn_shape, dtype=con_scores_dtype)

        # prevent allocating memory for a huge array if not required
        if m in _patterns_methods:
            # patterns shape [epochs x seeds/targs x cons x [comps] x channels x freqs]
            patterns_shape = [n_epochs, 2, n_cons, max_n_channels, n_freqs]
            if n_components != 0:
                patterns_shape.insert(3, n_components)
            conn_patterns[m] = np.full(patterns_shape, np.nan)
        else:
            conn_patterns[m] = None
    logger.info("Connectivity computation...")

    # parameters to pass to the connectivity function
    call_params = dict(
        method=method,
        kernel=kernel,
        foi_idx=foi_idx,
        source_idx=source_idx,
        target_idx=target_idx,
        signals_use=signals_use,
        mode=mode,
        sfreq=sfreq,
        freqs=freqs,
        faverage=faverage,
        n_cycles=n_cycles,
        mt_bandwidth=mt_bandwidth,
        gc_n_lags=gc_n_lags,
        rank=rank,
        n_components=n_components,
        decim=decim,
        padding=padding,
        kw_cwt={},
        kw_mt={},
        weights=weights,
        multivariate_con=multivariate_con,
        spectrum_computed=spectrum_computed,
        n_jobs=n_jobs,
        verbose=verbose,
    )

    for epoch_idx in np.arange(n_epochs):
        logger.info(f"   Processing epoch {epoch_idx + 1} / {n_epochs} ...")
        scores, patterns = _spectral_connectivity(data[epoch_idx], **call_params)
        for m in method:
            conn[m][epoch_idx] = np.stack(scores[m], axis=0)
            if patterns[m] is not None:
                conn_patterns[m][epoch_idx] = np.stack(patterns[m], axis=0)
    for m in method:
        if conn_patterns[m] is not None:
            # convert to [seeds/targets x epochs x cons x [comps] x channels x freqs]
            conn_patterns[m] = np.moveaxis(conn_patterns[m], 1, 0)

    if indices is None:
        if not multivariate_con:
            # return all-to-all connectivity matrices raveled into a 1D array
            conn_flat = conn
            conn = dict()
            for m in method:
                this_conn = np.zeros(
                    (n_epochs, n_signals, n_signals) + conn_flat[m].shape[2:],
                    dtype=conn_flat[m].dtype,
                )
                this_conn[:, source_idx, target_idx] = conn_flat[m]
                this_conn = this_conn.reshape(
                    (
                        n_epochs,
                        n_signals**2,
                    )
                    + conn_flat[m].shape[2:]
                )
                conn[m] = this_conn
        elif n_signals != n_good_signals:
            # add missing bads to the multivariate patterns
            patterns_full = dict()
            for m in method:
                if conn_patterns[m] is not None:
                    patterns_full[m] = np.zeros(
                        (2, n_epochs, n_cons, n_signals, n_freqs)
                    )
                    patterns_full[m][..., picks, :] = conn_patterns[m]
                else:
                    patterns_full[m] = None
            conn_patterns = patterns_full

    # create the connectivity containers
    out = []
    for m in method:
        store_params = {
            "data": conn[m],
            "patterns": conn_patterns[m],
            "freqs": out_freqs,
            "n_nodes": n_signals,
            "names": names,
            "indices": indices,
            "method": m,
            "spec_method": mode,
            "events": events,
            "event_id": event_id,
            "metadata": metadata,
            "rank": rank,
            "n_lags": gc_n_lags if m in _gc_methods else None,
        }
        if n_components and m in _multicomp_methods:
            store_params.update(components=np.arange(n_components) + 1)
        if average:
            store_params["data"] = np.mean(store_params["data"], axis=0)
            if conn_patterns[m] is not None:
                store_params["patterns"] = np.mean(store_params["patterns"], axis=1)
            out.append(SpectralConnectivity(**store_params))
        else:
            out.append(EpochSpectralConnectivity(**store_params))

    logger.info("[Connectivity computation done]")

    # return the object instead of list of length one
    if len(out) == 1:
        return out[0]
    else:
        return out


def _spectral_connectivity(
    data,
    method,
    kernel,
    foi_idx,
    source_idx,
    target_idx,
    signals_use,
    mode,
    sfreq,
    freqs,
    faverage,
    n_cycles,
    mt_bandwidth,
    gc_n_lags,
    rank,
    n_components,
    decim,
    padding,
    kw_cwt,
    kw_mt,
    weights,
    multivariate_con,
    spectrum_computed,
    n_jobs,
    verbose,
):
    """Estimate time-resolved connectivity for one epoch.

    Parameters
    ----------
    data : array_like, shape (channels, [freqs,] [tapers,] times)
        Time-series data or time-frequency data.
    method : list of str
        List of connectivity metrics to compute.
    kernel : array_like, shape (n_sm_fres, n_sm_times)
        Smoothing kernel.
    foi_idx : array_like, shape (n_foi, 2)
        Upper and lower bound indices of frequency bands.
    source_idx : array_like, shape (n_cons,) or (n_cons, n_channels)
        Defines the signal pairs of interest together with ``target_idx``.
    target_idx : array_like, shape (n_cons,) or (n_cons, n_channels)
        Defines the signal pairs of interest together with ``source_idx``.
    signals_use : list of int
        The unique signals on which connectivity is to be computed.
    mode : str
        Time-frequency transformation method.
    sfreq : float
        Sampling frequency.
    freqs : array_like
        Array of frequencies of interest for time-frequency decomposition. Only the
        frequencies within the range specified by ``fmin`` and ``fmax`` are used.
    faverage : bool
        Average over frequency bands.
    n_cycles : float | array_like of float
        Number of cycles in the wavelet, either a fixed number or one per frequency.
    mt_bandwidth : float | None
        Multitaper time-bandwidth.
    gc_n_lags : int
        Number of lags to use for the vector autoregressive model when computing Granger
        causality.
    rank : tuple of array
        Ranks to project the seed and target data to.
    n_components : int
        Number of connectivity components to extract from the data. If 0, only the first
        component is extracted.
    decim : int
        Decimation factor after time-frequency decomposition.
    padding : float
        Amount of time to consider as padding at the beginning and end of each epoch in
        seconds.
    weights : array, shape (n_tapers, n_freqs) | None
        Taper weights for multitaper spectral estimation.
    multivariate_con : bool
        Whether or not multivariate connectivity is to be computed.
    spectrum_computed : bool
        Whether or not the time-frequency decomposition has already been computed.

    Returns
    -------
    scores : dict
        Dictionary containing the connectivity estimates corresponding to the metrics in
<<<<<<< HEAD
        ``method``. Each element is an array of shape (n_cons, [n_comps,] n_freqs) or
        (n_cons, [n_comps,] n_fbands) if ``faverage`` is ``True``. ``n_comps`` is
        present for valid multivariate methods if ``n_components > 0``.
=======
        ``method``. Each element is an array of shape (n_cons, [n_comps], n_freqs) or
        (n_cons, [n_comps], n_fbands) if ``faverage`` is `True`. ``n_comps`` is present
        for valid multivariate methods if ``n_components > 0``.

>>>>>>> 48e81a8b
    patterns : dict
        Dictionary containing the connectivity patterns (for reconstructing the
        connectivity components in channel-space) corresponding to the metrics in
        ``method``, if multivariate methods are called, else an empty dictionary. Each
<<<<<<< HEAD
        element is an array of shape ``(2, [n_comps,] n_channels, n_freqs)`` or ``(2,
        n_channels, n_fbands)`` if ``faverage=True``, where 2 corresponds to the seed
        and target signals (respectively). ``n_comps`` is present for valid multivariate
        methods if ``n_components > 0``.
    """
    # check that spectral mode is recognised
    _check_option("mode", mode, ("cwt_morlet", "multitaper"))

    # compute time-frequency decomposition
    mt_bandwidth = mt_bandwidth if mt_bandwidth else 4
    if not spectrum_computed:
        data = np.expand_dims(data, axis=0)
        kw_cwt.setdefault("zero_mean", False)  # avoid FutureWarning
        if mode == "cwt_morlet":
            out = tfr_array_morlet(
                data,
                sfreq,
                freqs,
                n_cycles=n_cycles,
                output="complex",
                decim=decim,
                n_jobs=n_jobs,
                **kw_cwt,
            )
        else:
            out = tfr_array_multitaper(
                data,
                sfreq,
                freqs,
                n_cycles=n_cycles,
                time_bandwidth=mt_bandwidth,
                output="complex",
                decim=decim,
                n_jobs=n_jobs,
                **kw_mt,
            )
        out = np.squeeze(out, axis=0)
=======
        element is an array of shape (2, [n_comps], n_channels, n_freqs) or (2,
        n_channels, n_fbands) if ``faverage`` is `True`, where 2 corresponds to the seed
        and target signals (respectively). ``n_comps`` is present for valid multivariate
        methods if ``n_components > 0``.
    """
    n_cons = len(source_idx)
    data = np.expand_dims(data, axis=0)
    kw_cwt.setdefault("zero_mean", False)  # avoid FutureWarning
    if mode == "cwt_morlet":
        out = tfr_array_morlet(
            data,
            sfreq,
            freqs,
            n_cycles=n_cycles,
            output="complex",
            decim=decim,
            n_jobs=n_jobs,
            **kw_cwt,
        )
        out = np.expand_dims(out, axis=2)  # same dims with multitaper
        weights = None
    elif mode == "multitaper":
        out = tfr_array_multitaper(
            data,
            sfreq,
            freqs,
            n_cycles=n_cycles,
            time_bandwidth=mt_bandwidth,
            output="complex",
            decim=decim,
            n_jobs=n_jobs,
            **kw_mt,
        )
        if isinstance(n_cycles, int | float):
            n_cycles = [n_cycles] * len(freqs)
        mt_bandwidth = mt_bandwidth if mt_bandwidth else 4
        n_tapers = int(np.floor(mt_bandwidth - 1))
        weights = np.zeros((n_tapers, len(freqs), out.shape[-1]))
        for i, (f, n_c) in enumerate(zip(freqs, n_cycles)):
            window_length = np.arange(0.0, n_c / float(f), 1.0 / sfreq).shape[0]
            half_nbw = mt_bandwidth / 2.0
            n_tapers = int(np.floor(mt_bandwidth - 1))
            _, eigvals = dpss_windows(window_length, half_nbw, n_tapers, sym=False)
            weights[:, i, :] = np.sqrt(eigvals[:, np.newaxis])
            # weights have shape (n_tapers, n_freqs, n_times)
>>>>>>> 48e81a8b
    else:
        out = data

    # give tapers dim to cwt_morlet output
    if mode == "cwt_morlet":
        out = np.expand_dims(out, axis=1)

    # compute taper weights
    if mode == "multitaper":
        if not spectrum_computed:  # compute from scratch
            if isinstance(n_cycles, int | float):
                n_cycles = [n_cycles] * len(freqs)
            n_tapers = out.shape[-3]
            n_times = out.shape[-1]
            half_nbw = mt_bandwidth / 2.0
            weights = np.zeros((n_tapers, len(freqs), n_times))
            for i, (f, n_c) in enumerate(zip(freqs, n_cycles)):
                window_length = np.arange(0.0, n_c / float(f), 1.0 / sfreq).shape[0]
                _, eigvals = dpss_windows(window_length, half_nbw, n_tapers, sym=False)
                weights[:, i, :] = np.sqrt(eigvals[:, np.newaxis])
                # weights have shape (n_tapers, n_freqs, n_times)
        else:  # add time dimension to existing weights
            weights = np.repeat(weights[..., np.newaxis], out.shape[-1], axis=-1)

    # pad spectrum and weights
    if padding:
        if padding < 0:
            raise ValueError(f"Padding cannot be negative, got {padding}.")
        if padding >= data.shape[-1] / sfreq / 2:
            raise ValueError(
                f"Padding cannot be larger than half of data length, got {padding}."
            )
        pad_idx = int(np.floor(padding * sfreq / decim))
        out = out[..., pad_idx:-pad_idx]
        weights = weights[..., pad_idx:-pad_idx] if weights is not None else None

    # compute for each connectivity method
    scores = {}
    patterns = {}
    n_cons = len(source_idx)
    conn = _parallel_con(
        out,
        method,
        kernel,
        foi_idx,
        source_idx,
        target_idx,
        signals_use,
        gc_n_lags,
        rank,
        n_components,
        n_jobs,
        verbose,
        n_cons,
        faverage,
        weights,
        multivariate_con,
    )
    for i, m in enumerate(method):
        if multivariate_con:
            scores[m] = conn[0][i]
            patterns[m] = conn[1][i] if conn[1][i] is not None else None
        else:
            scores[m] = [out[i] for out in conn]
            patterns[m] = None

    return scores, patterns


###############################################################################
###############################################################################
#                               TIME-RESOLVED CORE FUNCTIONS
###############################################################################
###############################################################################


def _parallel_con(
    w,
    method,
    kernel,
    foi_idx,
    source_idx,
    target_idx,
    signals_use,
    gc_n_lags,
    rank,
    n_components,
    n_jobs,
    verbose,
    total,
    faverage,
    weights,
    multivariate_con,
):
    """Compute spectral connectivity in parallel.

    Parameters
    ----------
    w : array_like, shape (n_chans, n_tapers, n_freqs, n_times)
        Time-frequency data (complex signal).
    method : list of str
        List of connectivity metrics to compute.
    kernel : array_like, shape (n_sm_fres, n_sm_times)
        Smoothing kernel.
    foi_idx : array_like, shape (n_foi, 2)
        Upper and lower bound indices of frequency bands.
    source_idx : array_like, shape (n_cons,) or (n_cons, n_channels)
        Defines the signal pairs of interest together with ``target_idx``.
    target_idx : array_like, shape (n_cons,) or (n_cons, n_channels)
        Defines the signal pairs of interest together with ``source_idx``.
    signals_use : list of int
        The unique signals on which connectivity is to be computed.
    gc_n_lags : int
        Number of lags to use for the vector autoregressive model when computing Granger
        causality.
    rank : tuple of array of int
        Ranks to project the seed and target data to.
    n_components : int
        Number of connectivity components to extract from the data. If 0, only the first
        component is extracted.
    n_jobs : int
        Number of parallel jobs.
    total : int
        Number of pairs of signals.
    faverage : bool
        Average over frequency bands.
    weights : array_like, shape (n_tapers, n_freqs, n_times) | None
        Multitaper weights.
    multivariate_con : bool
        Whether or not multivariate connectivity is being computed.

    Returns
    -------
    out : tuple of list of array
        Connectivity estimates for each signal pair, method, and frequency or frequency
        band. If bivariate methods are called, the output is a tuple of a list of arrays
        containing the connectivity scores. If multivariate methods are called, the
        output is a tuple of lists containing arrays for the connectivity scores and
        patterns, respectively.
    """
    if ("coh" in method) or ("cohy" in method):
        # psd
        if weights is not None:
            psd = weights * w
            psd = psd * np.conj(psd)
            psd = psd.real.sum(axis=1)
            psd = psd * 2 / (weights * weights.conj()).real.sum(axis=0)
        else:
            psd = w.real**2 + w.imag**2
            psd = np.squeeze(psd, axis=1)

        # smooth
        psd = _smooth_spectra(psd, kernel)
    else:
        psd = None

    if not multivariate_con:
        # only show progress if verbosity level is DEBUG
        if verbose != "DEBUG" and verbose != "debug" and verbose != 10:
            total = None

        # define the function to compute in parallel
        parallel, my_pairwise_con, n_jobs = parallel_func(
            _pairwise_con, n_jobs=n_jobs, verbose=verbose, total=total
        )

        return tuple(
            parallel(
                my_pairwise_con(
                    w, psd, s, t, method, kernel, foi_idx, faverage, weights
                )
                for s, t in zip(source_idx, target_idx)
            )
        )

    return _multivariate_con(
        w,
        source_idx,
        target_idx,
        signals_use,
        method,
        kernel,
        foi_idx,
        faverage,
        weights,
        gc_n_lags,
        rank,
        n_components,
        n_jobs,
    )


def _pairwise_con(w, psd, x, y, method, kernel, foi_idx, faverage, weights):
    """Compute spectral connectivity metrics between two signals.

    Parameters
    ----------
    w : array_like, shape (n_chans, n_tapers, n_freqs, n_times)
        Time-frequency data.
    psd : array_like, shape (n_chans, n_freqs, n_times)
        Power spectrum between signals ``x`` and ``y``.
    x : int
        Channel index.
    y : int
        Channel index.
    method : str
        Connectivity method.
    kernel : array_like, shape (n_sm_fres, n_sm_times)
        Smoothing kernel.
    foi_idx : array_like, shape (n_foi, 2)
        Upper and lower bound indices of frequency bands.
    faverage : bool
        Average over frequency bands.
    weights : array_like, shape (n_tapers, n_freqs, n_times) | None
        Multitaper weights.

    Returns
    -------
    out : list
        List of connectivity estimates between signals ``x`` and ``y`` corresponding to
        the methods in ``method``. Each element is an array with shape ``(n_freqs,)`` or
        ``(n_fbands)`` depending on ``faverage``.
    """
    w_x, w_y = w[x], w[y]
    if weights is not None:
        s_xy = np.sum(weights * w_x * np.conj(weights * w_y), axis=0)
        s_xy = s_xy * 2 / (weights * np.conj(weights)).real.sum(axis=0)
    else:
        s_xy = w_x * np.conj(w_y)
        s_xy = np.squeeze(s_xy, axis=0)
    s_xy = _smooth_spectra(s_xy, kernel)
    out = []
    conn_func = {
        "plv": _plv,
        "ciplv": _ciplv,
        "pli": _pli,
        "wpli": _wpli,
        "coh": _coh,
        "cohy": _cohy,
    }
    for m in method:
        if m in ["coh", "cohy"]:
            s_xx = psd[x]
            s_yy = psd[y]
            out.append(conn_func[m](s_xx, s_yy, s_xy))
        else:
            out.append(conn_func[m](s_xy))

    for i, _ in enumerate(out):
        # mean inside frequency sliding window (if needed)
        if isinstance(foi_idx, np.ndarray) and faverage:
            out[i] = _foi_average(out[i], foi_idx)
        # squeeze time dimension
        out[i] = out[i].squeeze(axis=-1)

    return out


def _multivariate_con(
    w,
    seeds,
    targets,
    signals_use,
    method,
    kernel,
    foi_idx,
    faverage,
    weights,
    gc_n_lags,
    rank,
    n_components,
    n_jobs,
):
    """Compute spectral connectivity metrics between multiple signals.

    Parameters
    ----------
    w : array_like, shape (n_chans, n_tapers, n_freqs, n_times)
        Time-frequency data.
    seeds : array, shape of (n_cons, n_channels)
        Seed channel indices. ``n_channels`` is the largest number of channels across
        all connections, with missing entries padded with ``-1``.
    targets : array, shape of (n_cons, n_channels)
        Target channel indices. ``n_channels`` is the largest number of channels across
        all connections, with missing entries padded with ``-1``.
    signals_use : list of int
        The unique signals on which connectivity is to be computed.
    method : str
        Connectivity method.
    kernel : array_like, shape (n_sm_fres, n_sm_times)
        Smoothing kernel.
    foi_idx : array_like, shape (n_foi, 2)
        Upper and lower bound indices of frequency bands.
    faverage : bool
        Average over frequency bands.
    weights : array_like, shape (n_tapers, n_freqs, n_times) | None
        Multitaper weights.
    gc_n_lags : int
        Number of lags to use for the vector autoregressive model when computing Granger
        causality.
    rank : tuple of array, shape of (2, n_cons)
        Ranks to project the seed and target data to.
    n_components : int
        Number of connectivity components to extract from the data. If 0, only the first
        component is extracted.
    n_jobs : int
        Number of jobs to run in parallel.

    Returns
    -------
    scores : list
        List of connectivity scores between seed and target signals for each
<<<<<<< HEAD
        connectivity method. Each element is an array with shape
        ``([n_comps,] n_freqs)`` or ``([n_comps,] n_fbands)`` depending on ``faverage``.
        ``n_comps`` is present for valid multivariate methods if ``n_components > 0``.
    patterns : list
        List of connectivity patterns between seed and target signals for each
        connectivity method. Each element is an array of length 2 corresponding to the
        seed and target patterns, respectively, each with shape ``([n_comps,]
        n_channels, n_freqs)`` or ``([n_comps], n_channels, n_fbands) depending on
        ``faverage``. ``n_comps`` is present for valid multivariate methods if
        ``n_components > 0``. ``n_channels`` is the largest number of channels across
        all connections, with missing entries padded with ``np.nan``.
=======
        connectivity method. Each element is an array with shape ([n_comps], n_freqs) or
        ([n_comps], n_fbands) depending on ``faverage``. ``n_comps`` is present for
        valid multivariate methods if ``n_components > 0``.

    patterns : list
        List of connectivity patterns between seed and target signals for each
        connectivity method. Each element is an array of length 2 corresponding to the
        seed and target patterns, respectively, each with shape ([n_comps], n_channels,
        n_freqs) or ([n_comps], n_channels, n_fbands) depending on ``faverage``.
        ``n_comps`` is present for valid multivariate methods if ``n_components > 0``.
        ``n_channels`` is the largest number of channels across all connections, with
        missing entries padded with ``np.nan``.
>>>>>>> 48e81a8b
    """
    csd = []
    for x in signals_use:
        for y in signals_use:
            w_x, w_y = w[x], w[y]
            if weights is not None:
                s_xy = np.sum(weights * w_x * np.conj(weights * w_y), axis=0)
                s_xy = s_xy * 2 / (weights * np.conj(weights)).real.sum(axis=0)
            else:
                s_xy = w_x * np.conj(w_y)
                s_xy = np.squeeze(s_xy, axis=0)
            csd.append(_smooth_spectra(s_xy, kernel).mean(axis=-1))
    csd = np.array(csd)

    # initialise connectivity estimators and add CSD information
    conn = []
    for m in method:
        call_params = {
            "n_signals": len(signals_use),
            "n_cons": len(seeds),
            "n_freqs": csd.shape[1],
            "n_times": 0,
            "n_jobs": n_jobs,
        }
        if m in _multicomp_methods:
            call_params["n_components"] = n_components
        if m in _gc_methods:
            call_params["n_lags"] = gc_n_lags
        con_est = _CON_METHOD_MAP_MULTIVARIATE[m](**call_params)
        for con_i, con_csd in enumerate(csd):
            con_est.accumulate(con_i, con_csd)
        conn.append(con_est)

    # compute connectivity
    scores = []
    patterns = []
    for con_est in conn:
        con_est.compute_con((seeds, targets), rank)
        scores.append(con_est.con_scores[..., np.newaxis])
        patterns.append(con_est.patterns)
        if patterns[-1] is not None:
            patterns[-1] = patterns[-1][..., np.newaxis]

    for i, _ in enumerate(scores):
        # mean inside frequency sliding window (if needed)
        if isinstance(foi_idx, np.ndarray) and faverage:
            scores[i] = _foi_average(scores[i], foi_idx)
            if patterns[i] is not None:
                patterns[i] = _foi_average(patterns[i], foi_idx)
        # squeeze time dimension
        scores[i] = scores[i].squeeze(axis=-1)
        if patterns[i] is not None:
            patterns[i] = patterns[i].squeeze(axis=-1)

    return scores, patterns


def _plv(s_xy):
    """Compute phase-locking value given the cross power spectral density.

    Parameters
    ----------
    s_xy : array, shape (n_freqs, n_times)
        The cross PSD between channel 'x' and channel 'y' across frequency and time
        points.

    Returns
    -------
    plv : array, shape (n_freqs, n_times)
        The estimated PLV.
    """
    s_xy = s_xy / np.abs(s_xy)
    plv = np.abs(s_xy.mean(axis=-1, keepdims=True))
    return plv


def _ciplv(s_xy):
    """Compute corrected imaginary phase-locking value.

    Parameters
    ----------
    s_xy : array, shape (n_freqs, n_times)
        The cross PSD between channel 'x' and channel 'y' across frequency and time
        points.

    Returns
    -------
    ciplv : array, shape (n_freqs, n_times)
        The estimated ciPLV.
    """
    s_xy = s_xy / np.abs(s_xy)
    rplv = np.abs(np.mean(np.real(s_xy), axis=-1, keepdims=True))
    iplv = np.abs(np.mean(np.imag(s_xy), axis=-1, keepdims=True))
    ciplv = iplv / (np.sqrt(1 - rplv**2))
    return ciplv


def _pli(s_xy):
    """Compute phase-lag index given the cross power spectral density.

    Parameters
    ----------
    s_xy : array, shape (n_freqs, n_times)
        The cross PSD between channel 'x' and channel 'y' across frequency and time
        points.

    Returns
    -------
    pli : array, shape (n_freqs, n_times)
        The estimated PLI.
    """
    pli = np.abs(np.mean(np.sign(np.imag(s_xy)), axis=-1, keepdims=True))
    return pli


def _wpli(s_xy):
    """Compute weighted phase-lag index given the cross power spectral density.

    Parameters
    ----------
    s_xy : array, shape (n_freqs, n_times)
        The cross PSD between channel 'x' and channel 'y' across frequency and time
        points.

    Returns
    -------
    wpli : array, shape (n_freqs, n_times)
        The estimated wPLI.
    """
    con_num = np.abs(s_xy.imag.mean(axis=-1, keepdims=True))
    con_den = np.mean(np.abs(s_xy.imag), axis=-1, keepdims=True)
    wpli = con_num / con_den
    return wpli


def _coh(s_xx, s_yy, s_xy):
    """Compute coherence given the cross spectral density and PSD.

    Parameters
    ----------
    s_xx : array, shape (n_freqs, n_times)
        The PSD of channel 'x'.
    s_yy : array, shape (n_freqs, n_times)
        The PSD of channel 'y'.
    s_xy : array, shape (n_freqs, n_times)
        The cross PSD between channel 'x' and channel 'y' across frequency and time
        points.

    Returns
    -------
    coh : array, shape (n_freqs, n_times)
        The estimated COH.
    """
    con_num = np.abs(s_xy.mean(axis=-1, keepdims=True))
    con_den = np.sqrt(
        s_xx.mean(axis=-1, keepdims=True) * s_yy.mean(axis=-1, keepdims=True)
    )
    coh = con_num / con_den
    return coh


def _cohy(s_xx, s_yy, s_xy):
    """Compute coherencey given the cross spectral density and PSD.

    Parameters
    ----------
    s_xx : array-like, shape (n_freqs, n_times)
        The PSD of channel 'x'.
    s_yy : array-like, shape (n_freqs, n_times)
        The PSD of channel 'y'.
    s_xy : array-like, shape (n_freqs, n_times)
        The cross PSD between channel 'x' and channel 'y' across
        frequency and time points.

    Returns
    -------
    cohy : array-like, shape (n_freqs, n_times)
        The estimated COHY.
    """
    con_num = s_xy.mean(axis=-1, keepdims=True)
    con_den = np.sqrt(
        s_xx.mean(axis=-1, keepdims=True) * s_yy.mean(axis=-1, keepdims=True)
    )
    cohy = con_num / con_den
    return cohy


def _compute_csd(x, y, weights):
    """Compute cross spectral density between signals x and y."""
    if weights is not None:
        s_xy = np.sum(weights * x * np.conj(weights * y), axis=-3)
        s_xy = s_xy * 2 / (weights * np.conj(weights)).real.sum(axis=-3)
    else:
        s_xy = x * np.conj(y)
        s_xy = np.squeeze(s_xy, axis=-3)
    return s_xy


def _foi_average(conn, foi_idx):
    """Average inside frequency bands.

    The frequency dimension should be located at -2.

    Parameters
    ----------
    conn : array, shape (..., n_freqs, n_times)
        Connectivity estimate array.
    foi_idx : array, shape (n_foi, 2)
        Upper and lower frequency bounds of each frequency band.

    Returns
    -------
    conn_f : array, shape (..., n_fbands, n_times)
        Connectivity estimate array, averaged within frequency bands.
    """
    # get the number of foi
    n_foi = foi_idx.shape[0]

    # get input shape and replace n_freqs with the number of foi
    sh = list(conn.shape)
    sh[-2] = n_foi

    # compute average
    conn_f = np.zeros(sh, dtype=conn.dtype)
    for n_f, (f_s, f_e) in enumerate(foi_idx):
        f_e += 1 if f_s == f_e else f_e
        conn_f[..., n_f, :] = conn[..., f_s:f_e, :].mean(-2)
    return conn_f<|MERGE_RESOLUTION|>--- conflicted
+++ resolved
@@ -167,7 +167,6 @@
         :func:`mne.time_frequency.tfr_array_morlet` documentation. Ignored if ``data``
         is an :class:`mne.time_frequency.EpochsTFR` object.
     gc_n_lags : int
-<<<<<<< HEAD
         Number of lags to use for the vector autoregressive model when computing Granger
         causality. Higher values increase computational cost, but reduce the degree of
         spectral smoothing in the results. Only used if ``method`` contains any of
@@ -184,24 +183,6 @@
         ``n_components`` must be <= 3. If ``None``, the number of components equal to
         the minimum rank of the seeds and targets is extracted (see the ``rank``
         parameter). Only used if ``method`` contains any of ``['cacoh', 'mic']``.
-=======
-        Number of lags to use for the vector autoregressive model when
-        computing Granger causality. Higher values increase computational cost,
-        but reduce the degree of spectral smoothing in the results. Only used
-        if ``method`` contains any of ``['gc', 'gc_tr']``.
-    rank : tuple of array | None
-        Two arrays with the rank to project the seed and target data to,
-        respectively, using singular value decomposition. If `None`, the rank
-        of the data is computed and projected to. Only used if ``method``
-        contains any of ``['cacoh', 'mic', 'mim', 'gc', 'gc_tr']``.
-    n_components : int
-        Number of connectivity components to extract from the data. If an `int`, the
-        number of components must be <= the minimum rank of the seeds and targets. E.g.
-        if the seed channels had a rank of 5 and the target channels had a rank of 3,
-        ``n_components`` must be <= 3. If `None`, the number of components equal to the
-        minimum rank of the seeds and targets is extracted (see the ``rank`` parameter).
-        Only used if ``method`` contains any of ``['cacoh', 'mic']``.
->>>>>>> 48e81a8b
 
         .. versionadded:: 0.8
     decim : int
@@ -218,7 +199,6 @@
         Computed connectivity measure(s). An instance of
         :class:`EpochSpectralConnectivity`, :class:`SpectralConnectivity`, or a list of
         instances corresponding to connectivity measures if several connectivity
-<<<<<<< HEAD
         measures are specified. The shape of each connectivity dataset is
         ``([n_epochs,] n_cons, [n_comps,] n_freqs)``:
 
@@ -227,14 +207,6 @@
           n_signals ** 2``, or if a multivariate method is called ``n_cons = 1``
         - When ``indices`` is specified, ``n_con = len(indices[0])`` for bivariate and
           multivariate methods.
-=======
-        measures are specified. The shape of each connectivity dataset is ([n_epochs,]
-        n_cons, [n_comps,] n_freqs). ``n_comps`` is present for valid multivariate
-        methods if ``n_components > 1``.When "indices" is None and a bivariate method is
-        called, "n_cons = n_signals ** 2", or if a multivariate method is called "n_cons
-        = 1". When "indices" is specified, "n_con = len(indices[0])" for bivariate and
-        multivariate methods.
->>>>>>> 48e81a8b
 
     See Also
     --------
@@ -610,12 +582,7 @@
         n_components = _check_n_components_input(n_components, rank)
         if n_components == 1:
             # n_components=0 means space for a components dimension is not allocated in
-<<<<<<< HEAD
             # the results
-=======
-            # the results, similar to how n_times_spectrum=0 is used to indicate that
-            # time is not a dimension in the results
->>>>>>> 48e81a8b
             n_components = 0
     else:
         rank = None
@@ -884,21 +851,13 @@
     -------
     scores : dict
         Dictionary containing the connectivity estimates corresponding to the metrics in
-<<<<<<< HEAD
         ``method``. Each element is an array of shape (n_cons, [n_comps,] n_freqs) or
         (n_cons, [n_comps,] n_fbands) if ``faverage`` is ``True``. ``n_comps`` is
         present for valid multivariate methods if ``n_components > 0``.
-=======
-        ``method``. Each element is an array of shape (n_cons, [n_comps], n_freqs) or
-        (n_cons, [n_comps], n_fbands) if ``faverage`` is `True`. ``n_comps`` is present
-        for valid multivariate methods if ``n_components > 0``.
-
->>>>>>> 48e81a8b
     patterns : dict
         Dictionary containing the connectivity patterns (for reconstructing the
         connectivity components in channel-space) corresponding to the metrics in
         ``method``, if multivariate methods are called, else an empty dictionary. Each
-<<<<<<< HEAD
         element is an array of shape ``(2, [n_comps,] n_channels, n_freqs)`` or ``(2,
         n_channels, n_fbands)`` if ``faverage=True``, where 2 corresponds to the seed
         and target signals (respectively). ``n_comps`` is present for valid multivariate
@@ -936,53 +895,6 @@
                 **kw_mt,
             )
         out = np.squeeze(out, axis=0)
-=======
-        element is an array of shape (2, [n_comps], n_channels, n_freqs) or (2,
-        n_channels, n_fbands) if ``faverage`` is `True`, where 2 corresponds to the seed
-        and target signals (respectively). ``n_comps`` is present for valid multivariate
-        methods if ``n_components > 0``.
-    """
-    n_cons = len(source_idx)
-    data = np.expand_dims(data, axis=0)
-    kw_cwt.setdefault("zero_mean", False)  # avoid FutureWarning
-    if mode == "cwt_morlet":
-        out = tfr_array_morlet(
-            data,
-            sfreq,
-            freqs,
-            n_cycles=n_cycles,
-            output="complex",
-            decim=decim,
-            n_jobs=n_jobs,
-            **kw_cwt,
-        )
-        out = np.expand_dims(out, axis=2)  # same dims with multitaper
-        weights = None
-    elif mode == "multitaper":
-        out = tfr_array_multitaper(
-            data,
-            sfreq,
-            freqs,
-            n_cycles=n_cycles,
-            time_bandwidth=mt_bandwidth,
-            output="complex",
-            decim=decim,
-            n_jobs=n_jobs,
-            **kw_mt,
-        )
-        if isinstance(n_cycles, int | float):
-            n_cycles = [n_cycles] * len(freqs)
-        mt_bandwidth = mt_bandwidth if mt_bandwidth else 4
-        n_tapers = int(np.floor(mt_bandwidth - 1))
-        weights = np.zeros((n_tapers, len(freqs), out.shape[-1]))
-        for i, (f, n_c) in enumerate(zip(freqs, n_cycles)):
-            window_length = np.arange(0.0, n_c / float(f), 1.0 / sfreq).shape[0]
-            half_nbw = mt_bandwidth / 2.0
-            n_tapers = int(np.floor(mt_bandwidth - 1))
-            _, eigvals = dpss_windows(window_length, half_nbw, n_tapers, sym=False)
-            weights[:, i, :] = np.sqrt(eigvals[:, np.newaxis])
-            # weights have shape (n_tapers, n_freqs, n_times)
->>>>>>> 48e81a8b
     else:
         out = data
 
@@ -1295,7 +1207,6 @@
     -------
     scores : list
         List of connectivity scores between seed and target signals for each
-<<<<<<< HEAD
         connectivity method. Each element is an array with shape
         ``([n_comps,] n_freqs)`` or ``([n_comps,] n_fbands)`` depending on ``faverage``.
         ``n_comps`` is present for valid multivariate methods if ``n_components > 0``.
@@ -1307,20 +1218,6 @@
         ``faverage``. ``n_comps`` is present for valid multivariate methods if
         ``n_components > 0``. ``n_channels`` is the largest number of channels across
         all connections, with missing entries padded with ``np.nan``.
-=======
-        connectivity method. Each element is an array with shape ([n_comps], n_freqs) or
-        ([n_comps], n_fbands) depending on ``faverage``. ``n_comps`` is present for
-        valid multivariate methods if ``n_components > 0``.
-
-    patterns : list
-        List of connectivity patterns between seed and target signals for each
-        connectivity method. Each element is an array of length 2 corresponding to the
-        seed and target patterns, respectively, each with shape ([n_comps], n_channels,
-        n_freqs) or ([n_comps], n_channels, n_fbands) depending on ``faverage``.
-        ``n_comps`` is present for valid multivariate methods if ``n_components > 0``.
-        ``n_channels`` is the largest number of channels across all connections, with
-        missing entries padded with ``np.nan``.
->>>>>>> 48e81a8b
     """
     csd = []
     for x in signals_use:
