--- conflicted
+++ resolved
@@ -177,25 +177,14 @@
     -------
     con : instance of EpochSpectralConnectivity or SpectralConnectivity | list
         Computed connectivity measure(s). An instance of
-<<<<<<< HEAD
-        :class:`EpochSpectralConnectivity`, :class:`SpectralConnectivity`
-        or a list of instances corresponding to connectivity measures if
-        several connectivity measures are specified.
-        The shape of each connectivity dataset is (n_epochs, n_cons, [n_comps],
-        n_freqs). ``n_comps`` is present for valid multivariate methods if
-        ``n_components > 1``. When "indices" is None and a bivariate method is called,
-        "n_cons = n_signals ** 2", or if a multivariate method is called
-        "n_cons = 1". When "indices" is specified, "n_con = len(indices[0])"
-        for bivariate and multivariate methods.
-=======
         :class:`EpochSpectralConnectivity`, :class:`SpectralConnectivity`, or a list of
         instances corresponding to connectivity measures if several connectivity
         measures are specified. The shape of each connectivity dataset is ([n_epochs,]
-        n_cons, n_freqs). When "indices" is None and a bivariate method is called,
-        "n_cons = n_signals ** 2", or if a multivariate method is called "n_cons = 1".
-        When "indices" is specified, "n_con = len(indices[0])" for bivariate and
+        n_cons, [n_comps,] n_freqs). ``n_comps`` is present for valid multivariate
+        methods if ``n_components > 1``.When "indices" is None and a bivariate method is
+        called, "n_cons = n_signals ** 2", or if a multivariate method is called "n_cons
+        = 1". When "indices" is specified, "n_con = len(indices[0])" for bivariate and
         multivariate methods.
->>>>>>> 1de40972
 
     See Also
     --------
