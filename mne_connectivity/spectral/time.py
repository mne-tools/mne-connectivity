--- conflicted
+++ resolved
@@ -7,14 +7,9 @@
 import xarray as xr
 from mne.epochs import BaseEpochs
 from mne.parallel import parallel_func
-<<<<<<< HEAD
-from mne.time_frequency import (tfr_array_morlet, tfr_array_multitaper)
-from mne.utils import logger, verbose
-=======
 from mne.time_frequency import (tfr_array_morlet, tfr_array_multitaper,
                                 dpss_windows)
-from mne.utils import (logger, warn)
->>>>>>> 4476efae
+from mne.utils import (logger, warn, verbose)
 
 from ..base import (SpectralConnectivity, EpochSpectralConnectivity)
 from .epochs import _compute_freqs, _compute_freq_mask
