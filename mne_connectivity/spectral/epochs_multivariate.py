--- conflicted
+++ resolved
@@ -203,11 +203,10 @@
     name: Optional[str] = None
     accumulate_psd = False
 
-<<<<<<< HEAD
     def __init__(
         self, n_signals, n_cons, n_freqs, n_times, *, store_filters=False, n_jobs=1
     ):
-        super(_MultivariateCohEstBase, self).__init__(
+        super().__init__(
             n_signals,
             n_cons,
             n_freqs,
@@ -215,10 +214,6 @@
             store_filters=store_filters,
             n_jobs=n_jobs,
         )
-=======
-    def __init__(self, n_signals, n_cons, n_freqs, n_times, n_jobs=1):
-        super().__init__(n_signals, n_cons, n_freqs, n_times, n_jobs)
->>>>>>> 57afdcc3
 
     def compute_con(self, indices, ranks, n_epochs=1):
         """Compute multivariate coherency methods."""
@@ -697,15 +692,8 @@
 
     accumulate_psd = False
 
-<<<<<<< HEAD
     def __init__(self, n_signals, n_cons, n_freqs, n_times, n_lags, *, n_jobs=1):
-        super(_GCEstBase, self).__init__(
-            n_signals, n_cons, n_freqs, n_times, n_jobs=n_jobs
-        )
-=======
-    def __init__(self, n_signals, n_cons, n_freqs, n_times, n_lags, n_jobs=1):
-        super().__init__(n_signals, n_cons, n_freqs, n_times, n_jobs)
->>>>>>> 57afdcc3
+        super().__init__(n_signals, n_cons, n_freqs, n_times, n_jobs=n_jobs)
 
         self.freq_res = (self.n_freqs - 1) * 2
         if n_lags >= self.freq_res:
