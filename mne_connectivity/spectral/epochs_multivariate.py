# Authors: Martin Luessi <mluessi@nmr.mgh.harvard.edu>
#          Denis A. Engemann <denis.engemann@gmail.com>
#          Adam Li <adam2392@gmail.com>
#          Thomas S. Binns <t.s.binns@outlook.com>
#          Tien D. Nguyen <tien-dung.nguyen@charite.de>
#          Richard M. Köhler <koehler.richard@charite.de>
#          Mohammad Orabe <orabe.mhd@gmail.com>
#          Mina Jamshidi Idaji <minajamshidi91@gmail.com>
#
# License: BSD (3-clause)

import inspect
from typing import Optional

import numpy as np
import scipy as sp
from mne.epochs import BaseEpochs
from mne.parallel import parallel_func
from mne.utils import ProgressBar, logger


def _check_rank_input(rank, data, indices):
    """Check the rank argument is appropriate and compute rank if missing."""
    sv_tol = 1e-6  # tolerance for non-zero singular val (rel. to largest)
    if rank is None:
        rank = np.zeros((2, len(indices[0])), dtype=int)

        if isinstance(data, BaseEpochs):
            # XXX: remove logic once support for mne<1.6 is dropped
            kwargs = dict()
            if "copy" in inspect.getfullargspec(data.get_data).kwonlyargs:
                kwargs["copy"] = False
            data_arr = data.get_data(**kwargs)
        else:
            data_arr = data

        for group_i in range(2):  # seeds and targets
            for con_i, con_idcs in enumerate(indices[group_i]):
                s = np.linalg.svd(data_arr[:, con_idcs.compressed()], compute_uv=False)
                rank[group_i][con_i] = np.min(
                    [np.count_nonzero(epoch >= epoch[0] * sv_tol) for epoch in s]
                )

        logger.info("Estimated data ranks:")
        con_i = 1
        for seed_rank, target_rank in zip(rank[0], rank[1]):
            logger.info(
                "    connection %i - seeds (%i); targets (%i)"
                % (
                    con_i,
                    seed_rank,
                    target_rank,
                )
            )
            con_i += 1
        rank = tuple((np.array(rank[0]), np.array(rank[1])))

    else:
        if (
            len(rank) != 2
            or len(rank[0]) != len(indices[0])
            or len(rank[1]) != len(indices[1])
        ):
            raise ValueError(
                "rank argument must have shape (2, n_cons), "
                "according to n_cons in the indices"
            )
        for seed_idcs, target_idcs, seed_rank, target_rank in zip(
            indices[0], indices[1], rank[0], rank[1]
        ):
            if not (
                0 < seed_rank <= len(seed_idcs) and 0 < target_rank <= len(target_idcs)
            ):
                raise ValueError(
                    "ranks for seeds and targets must be > 0 and <= the "
                    "number of channels in the seeds and targets, "
                    "respectively, for each connection"
                )

    return rank


########################################################################
# Multivariate connectivity estimators


class _AbstractConEstBase(object):
    """ABC for connectivity estimators."""

    def start_epoch(self):
        raise NotImplementedError("start_epoch method not implemented")

    def accumulate(self, con_idx, csd_xy):
        raise NotImplementedError("accumulate method not implemented")

    def combine(self, other):
        raise NotImplementedError("combine method not implemented")

    def compute_con(self, con_idx, n_epochs):
        raise NotImplementedError("compute_con method not implemented")


class _EpochMeanMultivariateConEstBase(_AbstractConEstBase):
    """Base class for mean epoch-wise multivar. con. estimation methods."""

    n_steps = None
    patterns = None
    con_scores_dtype = np.float64

    def __init__(self, n_signals, n_cons, n_freqs, n_times, n_jobs=1):
        self.n_signals = n_signals
        self.n_cons = n_cons
        self.n_freqs = n_freqs
        self.n_times = n_times
        self.n_jobs = n_jobs

        # include time dimension, even when unused for indexing flexibility
        if n_times == 0:
            self.csd_shape = (n_signals**2, n_freqs)
            self.con_scores = np.zeros(
                (n_cons, n_freqs, 1), dtype=self.con_scores_dtype
            )
        else:
            self.csd_shape = (n_signals**2, n_freqs, n_times)
            self.con_scores = np.zeros(
                (n_cons, n_freqs, n_times), dtype=self.con_scores_dtype
            )

        # allocate space for accumulation of CSD
        self._acc = np.zeros(self.csd_shape, dtype=np.complex128)

        self._compute_n_progress_bar_steps()

    def start_epoch(self):  # noqa: D401
        """Called at the start of each epoch."""
        pass  # for this type of con. method we don't do anything

    def combine(self, other):
        """Include con. accumulated for some epochs in this estimate."""
        self._acc += other._acc

    def accumulate(self, con_idx, csd_xy):
        """Accumulate CSD for some connections."""
        self._acc[con_idx] += csd_xy

    def _compute_n_progress_bar_steps(self):
        """Calculate the number of steps to include in the progress bar."""
        self.n_steps = int(np.ceil(self.n_freqs / self.n_jobs))

    def _log_connection_number(self, con_i):
        """Log the number of the connection being computed."""
        logger.info(
            "Computing %s for connection %i of %i"
            % (
                self.name,
                con_i + 1,
                self.n_cons,
            )
        )

    def _get_block_indices(self, block_i, limit):
        """Get indices for a computation block capped by a limit."""
        indices = np.arange(block_i * self.n_jobs, (block_i + 1) * self.n_jobs)

        return indices[np.nonzero(indices < limit)]

    def reshape_csd(self):
        """Reshape CSD into a matrix of times x freqs x signals x signals."""
        if self.n_times == 0:
            return np.reshape(
                self._acc, (self.n_signals, self.n_signals, self.n_freqs, 1)
            ).transpose(3, 2, 0, 1)

        return np.reshape(
            self._acc, (self.n_signals, self.n_signals, self.n_freqs, self.n_times)
        ).transpose(3, 2, 0, 1)


class _MultivariateCohEstBase(_EpochMeanMultivariateConEstBase):
    """Base estimator for multivariate coherency methods.

    See:
    - Imaginary part of coherency, i.e. multivariate imaginary part of
    coherency (MIC) and multivariate interaction measure (MIM): Ewald et al.
    (2012). NeuroImage. DOI: 10.1016/j.neuroimage.2011.11.084
    - Coherency/coherence, i.e. canonical coherency (CaCoh): Vidaurre et al.
    (2019). NeuroImage. DOI: 10.1016/j.neuroimage.2019.116009
    """

    name: Optional[str] = None
    accumulate_psd = False

    def __init__(self, n_signals, n_cons, n_freqs, n_times, n_jobs=1):
        super(_MultivariateCohEstBase, self).__init__(
            n_signals, n_cons, n_freqs, n_times, n_jobs
        )

    def compute_con(self, indices, ranks, n_epochs=1):
        """Compute multivariate coherency methods."""
        assert self.name in ["CaCoh", "MIC", "MIM"], (
            "the class name is not recognised, please contact the "
            "mne-connectivity developers"
        )

        csd = self.reshape_csd() / n_epochs
        n_times = csd.shape[0]
        times = np.arange(n_times)
        freqs = np.arange(self.n_freqs)

        if self.name in ["CaCoh", "MIC"]:
            self.patterns = np.full(
                (2, self.n_cons, indices[0].shape[1], self.n_freqs, n_times), np.nan
            )

        con_i = 0
        for seed_idcs, target_idcs, seed_rank, target_rank in zip(
            indices[0], indices[1], ranks[0], ranks[1]
        ):
            self._log_connection_number(con_i)

            seed_idcs = seed_idcs.compressed()
            target_idcs = target_idcs.compressed()
            con_idcs = [*seed_idcs, *target_idcs]

            C = csd[np.ix_(times, freqs, con_idcs, con_idcs)]

            # Eqs. 32 & 33 of Ewald et al.; Eq. 15 of Vidaurre et al.
            C_bar, U_bar_aa, U_bar_bb = self._csd_svd(
                C, seed_idcs, seed_rank, target_rank
            )

            self._compute_con_daughter(
                seed_idcs, target_idcs, C, C_bar, U_bar_aa, U_bar_bb, con_i
            )

            con_i += 1

        self.reshape_results()

    def _csd_svd(self, csd, seed_idcs, seed_rank, target_rank):
        """Dimensionality reduction of CSD with SVD."""
        n_times = csd.shape[0]
        n_seeds = len(seed_idcs)
        n_targets = csd.shape[3] - n_seeds

        C_aa = csd[..., :n_seeds, :n_seeds]
        C_ab = csd[..., :n_seeds, n_seeds:]
        C_bb = csd[..., n_seeds:, n_seeds:]
        C_ba = csd[..., n_seeds:, :n_seeds]

        # Eqs. 32 (Ewald et al.) & 15 (Vidaurre et al.)
        if seed_rank != n_seeds:
            U_aa = np.linalg.svd(np.real(C_aa), full_matrices=False)[0]
            U_bar_aa = U_aa[..., :seed_rank]
        else:
            U_bar_aa = np.broadcast_to(
                np.identity(n_seeds), (n_times, self.n_freqs) + (n_seeds, n_seeds)
            )

        if target_rank != n_targets:
            U_bb = np.linalg.svd(np.real(C_bb), full_matrices=False)[0]
            U_bar_bb = U_bb[..., :target_rank]
        else:
            U_bar_bb = np.broadcast_to(
                np.identity(n_targets), (n_times, self.n_freqs) + (n_targets, n_targets)
            )

        # Eq. 33 (Ewald et al.)
        C_bar_aa = np.matmul(U_bar_aa.transpose(0, 1, 3, 2), np.matmul(C_aa, U_bar_aa))
        C_bar_ab = np.matmul(U_bar_aa.transpose(0, 1, 3, 2), np.matmul(C_ab, U_bar_bb))
        C_bar_bb = np.matmul(U_bar_bb.transpose(0, 1, 3, 2), np.matmul(C_bb, U_bar_bb))
        C_bar_ba = np.matmul(U_bar_bb.transpose(0, 1, 3, 2), np.matmul(C_ba, U_bar_aa))
        C_bar = np.append(
            np.append(C_bar_aa, C_bar_ab, axis=3),
            np.append(C_bar_ba, C_bar_bb, axis=3),
            axis=2,
        )

        return C_bar, U_bar_aa, U_bar_bb

    def _compute_con_daughter(
        self, seed_idcs, target_idcs, C, C_bar, U_bar_aa, U_bar_bb, con_i
    ):
        """Compute multivariate coherency for one connection.

        An empty method to be implemented by subclasses.
        """

    def _compute_t(self, C_r, n_seeds):
        """Compute transformation matrix, T, for frequencies (in parallel).

        Eq. 3 of Ewald et al.; part of Eq. 9 of Vidaurre et al.
        """
        parallel, parallel_invsqrtm, _ = parallel_func(
            _invsqrtm, self.n_jobs, verbose=False
        )

        # imag. part of T filled when data is rank-deficient
        T = np.zeros(C_r.shape, dtype=np.complex128)
        for block_i in ProgressBar(range(self.n_steps), mesg="frequency blocks"):
            freqs = self._get_block_indices(block_i, self.n_freqs)
            T[:, freqs] = np.array(
                parallel(parallel_invsqrtm(C_r[:, f], T[:, f], n_seeds) for f in freqs)
            ).transpose(1, 0, 2, 3)

        if not np.isreal(T).all() or not np.isfinite(T).all():
            raise RuntimeError(
                "the transformation matrix of the data must be real-valued "
                "and contain no NaN or infinity values; check that you are "
                "using full rank data or specify an appropriate rank for the "
                "seeds and targets that is less than or equal to their ranks"
            )

        return np.real(T)  # make T real if check passes

    def reshape_results(self):
        """Remove time dimension from results, if necessary."""
        if self.n_times == 0:
            self.con_scores = self.con_scores[..., 0]
            if self.patterns is not None:
                self.patterns = self.patterns[..., 0]


def _invsqrtm(C, T, n_seeds):
    """Compute inverse sqrt of CSD over times (used for CaCoh, MIC, & MIM).

    Parameters
    ----------
    C : np.ndarray, shape=(n_times, n_channels, n_channels)
        CSD for a single frequency and all times (n_times=1 if the mode is not
        time-frequency resolved, e.g. multitaper).
    T : np.ndarray, shape=(n_times, n_channels, n_channels)
        Empty array to store the inverse square root of the CSD in.
    n_seeds : int
        Number of seed channels for the connection.

    Returns
    -------
    T : np.ndarray, shape=(n_times, n_channels, n_channels)
        Inverse square root of the CSD. Name comes from Ewald et al. (2012).

    Notes
    -----
    Kept as a standalone function to allow for parallelisation over CSD
    frequencies.

    See Eq. 3 of Ewald et al. (2012). NeuroImage. DOI:
    10.1016/j.neuroimage.2011.11.084.
    """
    for time_i in range(C.shape[0]):
        T[time_i, :n_seeds, :n_seeds] = sp.linalg.fractional_matrix_power(
            C[time_i, :n_seeds, :n_seeds], -0.5
        )
        T[time_i, n_seeds:, n_seeds:] = sp.linalg.fractional_matrix_power(
            C[time_i, n_seeds:, n_seeds:], -0.5
        )

    return T


class _MultivariateImCohEstBase(_MultivariateCohEstBase):
    """Base estimator for multivariate imag. part of coherency methods.

    See Ewald et al. (2012). NeuroImage. DOI: 10.1016/j.neuroimage.2011.11.084
    for equation references.
    """

    def _compute_con_daughter(
        self, seed_idcs, target_idcs, C, C_bar, U_bar_aa, U_bar_bb, con_i
    ):
        """Compute multivariate imag. part of coherency for one connection."""
        assert self.name in ["MIC", "MIM"], (
            "the class name is not recognised, please contact the "
            "mne-connectivity developers"
        )

        # Eqs. 3 & 4
        E = self._compute_e(C_bar, n_seeds=U_bar_aa.shape[3])

        if self.name == "MIC":
            self._compute_mic(E, C, seed_idcs, target_idcs, U_bar_aa, U_bar_bb, con_i)
        else:
            self._compute_mim(E, seed_idcs, target_idcs, con_i)

    def _compute_e(self, C, n_seeds):
        """Compute E from the CSD."""
        C_r = np.real(C)

        # Eq. 3
        T = self._compute_t(C_r, n_seeds)

        # Eq. 4
        D = np.matmul(T, np.matmul(C, T))

        # E as imag. part of D between seeds and targets
        return np.imag(D[..., :n_seeds, n_seeds:])

    def _compute_mic(self, E, C, seed_idcs, target_idcs, U_bar_aa, U_bar_bb, con_i):
        """Compute MIC & spatial patterns for one connection."""
        n_seeds = len(seed_idcs)
        n_targets = len(target_idcs)
        n_times = C.shape[0]
        times = np.arange(n_times)
        freqs = np.arange(self.n_freqs)

        # Eigendecomp. to find spatial filters for seeds and targets
        w_seeds, V_seeds = np.linalg.eigh(np.matmul(E, E.transpose(0, 1, 3, 2)))
        w_targets, V_targets = np.linalg.eigh(np.matmul(E.transpose(0, 1, 3, 2), E))
        if len(seed_idcs) == len(target_idcs) and np.all(
            np.sort(seed_idcs) == np.sort(target_idcs)
        ):
            # strange edge-case where the eigenvectors returned should be a set
            # of identity matrices with one rotated by 90 degrees, but are
            # instead identical (i.e. are not rotated versions of one another).
            # This leads to the case where the spatial filters are incorrectly
            # applied, resulting in connectivity estimates of ~0 when they
            # should be perfectly correlated ~1. Accordingly, we manually
            # create a set of rotated identity matrices to use as the filters.
            create_filter = False
            stop = False
            while not create_filter and not stop:
                for time_i in range(n_times):
                    for freq_i in range(self.n_freqs):
                        if np.all(V_seeds[time_i, freq_i] == V_targets[time_i, freq_i]):
                            create_filter = True
                            break
                stop = True
            if create_filter:
                n_chans = E.shape[2]
                eye_4d = np.zeros_like(V_seeds)
                eye_4d[:, :, np.arange(n_chans), np.arange(n_chans)] = 1
                V_seeds = eye_4d
                V_targets = np.rot90(eye_4d, axes=(2, 3))

        # Spatial filters with largest eigval. for seeds and targets
        alpha = V_seeds[times[:, None], freqs, :, w_seeds.argmax(axis=2)]
        beta = V_targets[times[:, None], freqs, :, w_targets.argmax(axis=2)]

        # Eq. 46 (seed spatial patterns)
        self.patterns[0, con_i, :n_seeds] = (
            np.matmul(
                np.real(C[..., :n_seeds, :n_seeds]),
                np.matmul(U_bar_aa, np.expand_dims(alpha, axis=3)),
            )
        )[..., 0].T

        # Eq. 47 (target spatial patterns)
        self.patterns[1, con_i, :n_targets] = (
            np.matmul(
                np.real(C[..., n_seeds:, n_seeds:]),
                np.matmul(U_bar_bb, np.expand_dims(beta, axis=3)),
            )
        )[..., 0].T

        # Eq. 7
        self.con_scores[con_i] = (
            np.einsum(
                "ijk,ijk->ij", alpha, np.matmul(E, np.expand_dims(beta, axis=3))[..., 0]
            )
            / np.linalg.norm(alpha, axis=2)
            * np.linalg.norm(beta, axis=2)
        ).T

    def _compute_mim(self, E, seed_idcs, target_idcs, con_i):
        """Compute MIM (a.k.a. GIM if seeds == targets) for one connection."""
        # Eq. 14
        self.con_scores[con_i] = (
            np.matmul(E, E.transpose(0, 1, 3, 2)).trace(axis1=2, axis2=3).T
        )

        # Eq. 15
        if len(seed_idcs) == len(target_idcs) and np.all(
            np.sort(seed_idcs) == np.sort(target_idcs)
        ):
            self.con_scores[con_i] *= 0.5


class _MICEst(_MultivariateImCohEstBase):
    """Multivariate imaginary part of coherency (MIC) estimator."""

    name = "MIC"


class _MIMEst(_MultivariateImCohEstBase):
    """Multivariate interaction measure (MIM) estimator."""

    name = "MIM"


class _CaCohEst(_MultivariateCohEstBase):
    """Canonical coherence (CaCoh) estimator.

    See Vidaurre et al. (2019). NeuroImage. DOI:
    10.1016/j.neuroimage.2019.116009 for equation references.
    """

    name = "CaCoh"
    con_scores_dtype = np.complex128  # CaCoh is complex-valued

    def _compute_con_daughter(
        self, seed_idcs, target_idcs, C, C_bar, U_bar_aa, U_bar_bb, con_i
    ):
        """Compute CaCoh & spatial patterns for one connection."""
        assert self.name == "CaCoh", (
            "the class name is not recognised, please contact the "
            "mne-connectivity developers"
        )
        n_seeds = len(seed_idcs)
        n_targets = len(target_idcs)

        rank_seeds = U_bar_aa.shape[3]  # n_seeds after SVD

        C_bar_ab = C_bar[..., :rank_seeds, rank_seeds:]

        # Same as Eq. 3 of Ewald et al. (2012)
        T = self._compute_t(np.real(C_bar), n_seeds=rank_seeds)
        T_aa = T[..., :rank_seeds, :rank_seeds]  # left term in Eq. 9
        T_bb = T[..., rank_seeds:, rank_seeds:]  # right term in Eq. 9

        max_coh, max_phis = self._first_optimise_phi(C_bar_ab, T_aa, T_bb)

        max_coh, max_phis = self._final_optimise_phi(
            C_bar_ab, T_aa, T_bb, max_coh, max_phis
        )

        # Store connectivity score as complex value
        self.con_scores[con_i] = (max_coh * np.exp(-1j * max_phis)).T

        self._compute_patterns(
            max_phis,
            C,
            C_bar_ab,
            T_aa,
            T_bb,
            U_bar_aa,
            U_bar_bb,
            n_seeds,
            n_targets,
            con_i,
        )

    def _first_optimise_phi(self, C_ab, T_aa, T_bb):
        """Find the rough angle, phi, at which coherence is maximised."""
        n_iters = 5

        # starting phi values to optimise over (in radians)
        phis = np.linspace(np.pi / n_iters, np.pi, n_iters)
        phis_coh = np.zeros((n_iters, *C_ab.shape[:2]))
        for iter_i, iter_phi in enumerate(phis):
            phi = np.full(C_ab.shape[:2], fill_value=iter_phi)
            phis_coh[iter_i] = self._compute_cacoh(phi, C_ab, T_aa, T_bb)

        return np.max(phis_coh, axis=0), phis[np.argmax(phis_coh, axis=0)]

    def _final_optimise_phi(self, C_ab, T_aa, T_bb, max_coh, max_phis):
        """Fine-tune the angle at which coherence is maximised.

        Uses a 2nd order Taylor expansion to approximate change in coherence
        w.r.t. phi, and determining the next phi to evaluate coherence on (over
        a total of 10 iterations).

        Depending on how the new phi affects coherence, the step size for the
        subsequent iteration is adjusted, like that in the Levenberg-Marquardt
        algorithm.

        Each time-freq. entry of coherence has its own corresponding phi.
        """
        n_iters = 10  # sufficient for (close to) exact solution
        delta_phi = 1e-6
        mus = np.ones_like(max_phis)  # optimisation step size

        for _ in range(n_iters):
            # 2nd order Taylor expansion around phi
            coh_plus = self._compute_cacoh(max_phis + delta_phi, C_ab, T_aa, T_bb)
            coh_minus = self._compute_cacoh(max_phis - delta_phi, C_ab, T_aa, T_bb)
            f_prime = (coh_plus - coh_minus) / (2 * delta_phi)
            f_prime_prime = (coh_plus + coh_minus - 2 * max_coh) / (delta_phi**2)

            # determine new phi to test
            phis = max_phis + (-f_prime / (f_prime_prime - mus))
            # bound phi in range [-pi, pi]
            phis = np.mod(phis + np.pi / 2, np.pi) - np.pi / 2

            coh = self._compute_cacoh(phis, C_ab, T_aa, T_bb)

            # find where new phi increases coh & update these values
            greater_coh = coh > max_coh
            max_coh[greater_coh] = coh[greater_coh]
            max_phis[greater_coh] = phis[greater_coh]

            # update step size
            mus[greater_coh] /= 2
            mus[~greater_coh] *= 2

        return max_coh, phis

    def _compute_cacoh(self, phis, C_ab, T_aa, T_bb):
        """Compute the maximum coherence for a given set of phis."""
        # from numerator of Eq. 5
        # for a given CSD entry, projects it onto a span with angle phi, such
        # that the magnitude of the projected line is captured in the real part
        C_ab = np.real(np.exp(-1j * np.expand_dims(phis, axis=(2, 3))) * C_ab)

        # Eq. 9; T_aa/bb is sqrt(inv(real(C_aa/bb)))
        D = np.matmul(T_aa, np.matmul(C_ab, T_bb))

        # Eq. 12
        a = np.linalg.eigh(np.matmul(D, D.transpose(0, 1, 3, 2)))[1][..., -1]
        b = np.linalg.eigh(np.matmul(D.transpose(0, 1, 3, 2), D))[1][..., -1]

        # Eq. 8
        numerator = np.einsum(
            "ijk,ijk->ij", a, np.matmul(D, np.expand_dims(b, axis=3))[..., 0]
        )
        denominator = np.sqrt(
            np.einsum("ijk,ijk->ij", a, a) * np.einsum("ijk,ijk->ij", b, b)
        )

        return np.abs(numerator / denominator)

    def _compute_patterns(
        self,
        phis,
        C,
        C_bar_ab,
        T_aa,
        T_bb,
        U_bar_aa,
        U_bar_bb,
        n_seeds,
        n_targets,
        con_i,
    ):
        """Compute CaCoh spatial patterns for the optimised phi."""
        C_bar_ab = np.real(np.exp(-1j * np.expand_dims(phis, axis=(2, 3))) * C_bar_ab)
        D = np.matmul(T_aa, np.matmul(C_bar_ab, T_bb))
        a = np.linalg.eigh(np.matmul(D, D.transpose(0, 1, 3, 2)))[1][..., -1]
        b = np.linalg.eigh(np.matmul(D.transpose(0, 1, 3, 2), D))[1][..., -1]

        # Eq. 7 rearranged - multiply both sides by sqrt(inv(real(C_aa/bb)))
        alpha = np.matmul(T_aa, np.expand_dims(a, axis=3))  # filter for seeds
        beta = np.matmul(T_bb, np.expand_dims(b, axis=3))  # filter for targets

        # Eq. 14; U_bar inclusion follows Eqs. 46 & 47 of Ewald et al. (2012)
        # seed spatial patterns
        self.patterns[0, con_i, :n_seeds] = (
            np.matmul(np.real(C[..., :n_seeds, :n_seeds]), np.matmul(U_bar_aa, alpha))
        )[..., 0].T
        # target spatial patterns
        self.patterns[1, con_i, :n_targets] = (
            np.matmul(np.real(C[..., n_seeds:, n_seeds:]), np.matmul(U_bar_bb, beta))
        )[..., 0].T


class _GCEstBase(_EpochMeanMultivariateConEstBase):
    """Base multivariate state-space Granger causality estimator."""

    accumulate_psd = False

    def __init__(self, n_signals, n_cons, n_freqs, n_times, n_lags, n_jobs=1):
        super(_GCEstBase, self).__init__(n_signals, n_cons, n_freqs, n_times, n_jobs)

        self.freq_res = (self.n_freqs - 1) * 2
        if n_lags >= self.freq_res:
            raise ValueError(
                "the number of lags (%i) must be less than double the "
                "frequency resolution (%i)"
                % (
                    n_lags,
                    self.freq_res,
                )
            )
        self.n_lags = n_lags

    def compute_con(self, indices, ranks, n_epochs=1):
        """Compute multivariate state-space Granger causality."""
        assert self.name in ["GC", "GC time-reversed"], (
            "the class name is not recognised, please contact the "
            "mne-connectivity developers"
        )

        csd = self.reshape_csd() / n_epochs

        n_times = csd.shape[0]
        times = np.arange(n_times)
        freqs = np.arange(self.n_freqs)

        con_i = 0
        for seed_idcs, target_idcs, seed_rank, target_rank in zip(
            indices[0], indices[1], ranks[0], ranks[1]
        ):
            self._log_connection_number(con_i)

            seed_idcs = seed_idcs.compressed()
            target_idcs = target_idcs.compressed()
            con_idcs = [*seed_idcs, *target_idcs]

            C = csd[np.ix_(times, freqs, con_idcs, con_idcs)]

            C_bar = self._csd_svd(C, seed_idcs, seed_rank, target_rank)
            n_signals = seed_rank + target_rank
            con_seeds = np.arange(seed_rank)
            con_targets = np.arange(target_rank) + seed_rank

            autocov = self._compute_autocov(C_bar)
            if self.name == "GC time-reversed":
                autocov = autocov.transpose(0, 1, 3, 2)

            A_f, V = self._autocov_to_full_var(autocov)
            A_f_3d = np.reshape(
                A_f, (n_times, n_signals, n_signals * self.n_lags), order="F"
            )
            A, K = self._full_var_to_iss(A_f_3d)

            self.con_scores[con_i] = self._iss_to_ugc(
                A, A_f_3d, K, V, con_seeds, con_targets
            )

            con_i += 1

        self.reshape_results()

    def _csd_svd(self, csd, seed_idcs, seed_rank, target_rank):
        """Dimensionality reduction of CSD with SVD on the covariance."""
        # sum over times and epochs to get cov. from CSD
        cov = csd.sum(axis=(0, 1))

        n_seeds = len(seed_idcs)
        n_targets = csd.shape[3] - n_seeds

        cov_aa = cov[:n_seeds, :n_seeds]
        cov_bb = cov[n_seeds:, n_seeds:]

        if seed_rank != n_seeds:
            U_aa = np.linalg.svd(np.real(cov_aa), full_matrices=False)[0]
            U_bar_aa = U_aa[:, :seed_rank]
        else:
            U_bar_aa = np.identity(n_seeds)

        if target_rank != n_targets:
            U_bb = np.linalg.svd(np.real(cov_bb), full_matrices=False)[0]
            U_bar_bb = U_bb[:, :target_rank]
        else:
            U_bar_bb = np.identity(n_targets)

        C_aa = csd[..., :n_seeds, :n_seeds]
        C_ab = csd[..., :n_seeds, n_seeds:]
        C_bb = csd[..., n_seeds:, n_seeds:]
        C_ba = csd[..., n_seeds:, :n_seeds]

        C_bar_aa = np.matmul(U_bar_aa.transpose(1, 0), np.matmul(C_aa, U_bar_aa))
        C_bar_ab = np.matmul(U_bar_aa.transpose(1, 0), np.matmul(C_ab, U_bar_bb))
        C_bar_bb = np.matmul(U_bar_bb.transpose(1, 0), np.matmul(C_bb, U_bar_bb))
        C_bar_ba = np.matmul(U_bar_bb.transpose(1, 0), np.matmul(C_ba, U_bar_aa))
        C_bar = np.append(
            np.append(C_bar_aa, C_bar_ab, axis=3),
            np.append(C_bar_ba, C_bar_bb, axis=3),
            axis=2,
        )

        return C_bar

    def _compute_autocov(self, csd):
        """Compute autocovariance from the CSD."""
        n_times = csd.shape[0]
        n_signals = csd.shape[2]

        circular_shifted_csd = np.concatenate(
            [np.flip(np.conj(csd[:, 1:]), axis=1), csd[:, :-1]], axis=1
        )
        ifft_shifted_csd = self._block_ifft(circular_shifted_csd, self.freq_res)
        lags_ifft_shifted_csd = np.reshape(
            ifft_shifted_csd[:, : self.n_lags + 1],
            (n_times, self.n_lags + 1, n_signals**2),
            order="F",
        )

        signs = np.repeat([1], self.n_lags + 1).tolist()
        signs[1::2] = [x * -1 for x in signs[1::2]]
        sign_matrix = np.repeat(
            np.tile(np.array(signs), (n_signals**2, 1))[np.newaxis], n_times, axis=0
        ).transpose(0, 2, 1)

        return np.real(
            np.reshape(
                sign_matrix * lags_ifft_shifted_csd,
                (n_times, self.n_lags + 1, n_signals, n_signals),
                order="F",
            )
        )

    def _block_ifft(self, csd, n_points):
        """Compute block iFFT with n points."""
        shape = csd.shape
        csd_3d = np.reshape(csd, (shape[0], shape[1], shape[2] * shape[3]), order="F")

        csd_ifft = np.fft.ifft(csd_3d, n=n_points, axis=1)

        return np.reshape(csd_ifft, shape, order="F")

    def _autocov_to_full_var(self, autocov):
        """Compute full VAR model using Whittle's LWR recursion."""
        if np.any(np.linalg.det(autocov) == 0):
            raise RuntimeError(
                "the autocovariance matrix is singular; check if your data is "
                "rank deficient and specify an appropriate rank argument <= "
                "the rank of the seeds and targets"
            )

        A_f, V = self._whittle_lwr_recursion(autocov)

        if not np.isfinite(A_f).all():
            raise RuntimeError(
                "at least one VAR model coefficient is "
                "infinite or NaN; check the data you are using"
            )

        try:
            np.linalg.cholesky(V)
        except np.linalg.LinAlgError as np_error:
            raise RuntimeError(
                "the covariance matrix of the residuals is not "
                "positive-definite; check the singular values of your data "
                "and specify an appropriate rank argument <= the rank of the "
                "seeds and targets"
            ) from np_error

        return A_f, V

    def _whittle_lwr_recursion(self, G):
        """Solve Yule-Walker eqs. for full VAR params. with LWR recursion.

        See: Whittle P., 1963. Biometrika, DOI: 10.1093/biomet/50.1-2.129
        """
        # Initialise recursion
        n = G.shape[2]  # number of signals
        q = G.shape[1] - 1  # number of lags
        t = G.shape[0]  # number of times
        qn = n * q

        cov = G[:, 0, :, :]  # covariance
        G_f = np.reshape(
            G[:, 1:, :, :].transpose(0, 3, 1, 2), (t, qn, n), order="F"
        )  # forward autocov
        G_b = np.reshape(
            np.flip(G[:, 1:, :, :], 1).transpose(0, 3, 2, 1), (t, n, qn), order="F"
        ).transpose(
            0, 2, 1
        )  # backward autocov

        A_f = np.zeros((t, n, qn))  # forward coefficients
        A_b = np.zeros((t, n, qn))  # backward coefficients

        k = 1  # model order
        r = q - k
        k_f = np.arange(k * n)  # forward indices
        k_b = np.arange(r * n, qn)  # backward indices

        try:
            A_f[:, :, k_f] = np.linalg.solve(
                cov, G_b[:, k_b, :].transpose(0, 2, 1)
            ).transpose(0, 2, 1)
            A_b[:, :, k_b] = np.linalg.solve(
                cov, G_f[:, k_f, :].transpose(0, 2, 1)
            ).transpose(0, 2, 1)

            # Perform recursion
            for k in np.arange(2, q + 1):
                var_A = G_b[:, (r - 1) * n : r * n, :] - np.matmul(
                    A_f[:, :, k_f], G_b[:, k_b, :]
                )
                var_B = cov - np.matmul(A_b[:, :, k_b], G_b[:, k_b, :])
                AA_f = np.linalg.solve(var_B, var_A.transpose(0, 2, 1)).transpose(
                    0, 2, 1
                )

                var_A = G_f[:, (k - 1) * n : k * n, :] - np.matmul(
                    A_b[:, :, k_b], G_f[:, k_f, :]
                )
                var_B = cov - np.matmul(A_f[:, :, k_f], G_f[:, k_f, :])
                AA_b = np.linalg.solve(var_B, var_A.transpose(0, 2, 1)).transpose(
                    0, 2, 1
                )

                A_f_previous = A_f[:, :, k_f]
                A_b_previous = A_b[:, :, k_b]

                r = q - k
                k_f = np.arange(k * n)
                k_b = np.arange(r * n, qn)

                A_f[:, :, k_f] = np.dstack(
                    (A_f_previous - np.matmul(AA_f, A_b_previous), AA_f)
                )
                A_b[:, :, k_b] = np.dstack(
                    (AA_b, A_b_previous - np.matmul(AA_b, A_f_previous))
                )
        except np.linalg.LinAlgError as np_error:
            raise RuntimeError(
                "the autocovariance matrix is singular; check if your data is "
                "rank deficient and specify an appropriate rank argument <= "
                "the rank of the seeds and targets"
            ) from np_error

        V = cov - np.matmul(A_f, G_f)
        A_f = np.reshape(A_f, (t, n, n, q), order="F")

        return A_f, V

    def _full_var_to_iss(self, A_f):
        """Compute innovations-form parameters for a state-space model.

        Parameters computed from a full VAR model using Aoki's method. For a
        non-moving-average full VAR model, the state-space parameter C
        (observation matrix) is identical to AF of the VAR model.

        See: Barnett, L. & Seth, A.K., 2015, Physical Review, DOI:
        10.1103/PhysRevE.91.040101.
        """
        t = A_f.shape[0]
        m = A_f.shape[1]  # number of signals
        p = A_f.shape[2] // m  # number of autoregressive lags

        I_p = np.dstack(t * [np.eye(m * p)]).transpose(2, 0, 1)
        A = np.hstack((A_f, I_p[:, : (m * p - m), :]))  # state transition
        # matrix
        K = np.hstack(
            (
                np.dstack(t * [np.eye(m)]).transpose(2, 0, 1),
                np.zeros((t, (m * (p - 1)), m)),
            )
        )  # Kalman gain matrix

        return A, K

    def _iss_to_ugc(self, A, C, K, V, seeds, targets):
        """Compute unconditional GC from innovations-form state-space params.

        See: Barnett, L. & Seth, A.K., 2015, Physical Review, DOI:
        10.1103/PhysRevE.91.040101.
        """
        times = np.arange(A.shape[0])
        freqs = np.arange(self.n_freqs)
        z = np.exp(-1j * np.pi * np.linspace(0, 1, self.n_freqs))  # points
        # on a unit circle in the complex plane, one for each frequency

        H = self._iss_to_tf(A, C, K, z)  # spectral transfer function
        V_22_1 = np.linalg.cholesky(self._partial_covar(V, seeds, targets))
        HV = np.matmul(H, np.linalg.cholesky(V))
        S = np.matmul(HV, HV.conj().transpose(0, 1, 3, 2))  # Eq. 6
        S_11 = S[np.ix_(freqs, times, targets, targets)]
        HV_12 = np.matmul(H[np.ix_(freqs, times, targets, seeds)], V_22_1)
        HVH = np.matmul(HV_12, HV_12.conj().transpose(0, 1, 3, 2))

        # Eq. 11
        return np.real(np.log(np.linalg.det(S_11)) - np.log(np.linalg.det(S_11 - HVH)))

    def _iss_to_tf(self, A, C, K, z):
        """Compute transfer function for innovations-form state-space params.

        In the frequency domain, the back-shift operator, z, is a vector of
        points on a unit circle in the complex plane. z = e^-iw, where -pi < w
        <= pi.

        A note on efficiency: solving over the 4D time-freq. tensor is slower
        than looping over times and freqs when n_times and n_freqs high, and
        when n_times and n_freqs low, looping over times and freqs very fast
        anyway (plus tensor solving doesn't allow for parallelisation).

        See: Barnett, L. & Seth, A.K., 2015, Physical Review, DOI:
        10.1103/PhysRevE.91.040101.
        """
        t = A.shape[0]
        h = self.n_freqs
        n = C.shape[1]
        m = A.shape[1]
        I_n = np.eye(n)
        I_m = np.eye(m)
        H = np.zeros((h, t, n, n), dtype=np.complex128)

        parallel, parallel_compute_H, _ = parallel_func(
            _gc_compute_H, self.n_jobs, verbose=False
        )
        H = np.zeros((h, t, n, n), dtype=np.complex128)
        for block_i in ProgressBar(range(self.n_steps), mesg="frequency blocks"):
            freqs = self._get_block_indices(block_i, self.n_freqs)
            H[freqs] = parallel(
                parallel_compute_H(A, C, K, z[k], I_n, I_m) for k in freqs
            )

        return H

    def _partial_covar(self, V, seeds, targets):
        """Compute partial covariance of a matrix.

        Given a covariance matrix V, the partial covariance matrix of V between
        indices i and j, given k (V_ij|k), is equivalent to V_ij - V_ik *
        V_kk^-1 * V_kj. In this case, i and j are seeds, and k are targets.

        See: Barnett, L. & Seth, A.K., 2015, Physical Review, DOI:
        10.1103/PhysRevE.91.040101.
        """
        times = np.arange(V.shape[0])
        W = np.linalg.solve(
            np.linalg.cholesky(V[np.ix_(times, targets, targets)]),
            V[np.ix_(times, targets, seeds)],
        )
        W = np.matmul(W.transpose(0, 2, 1), W)

        return V[np.ix_(times, seeds, seeds)] - W

    def reshape_results(self):
        """Remove time dimension from con. scores, if necessary."""
        if self.n_times == 0:
            self.con_scores = self.con_scores[:, :, 0]


def _gc_compute_H(A, C, K, z_k, I_n, I_m):
    """Compute transfer function for innovations-form state-space params.

    See: Barnett, L. & Seth, A.K., 2015, Physical Review, DOI:
    10.1103/PhysRevE.91.040101, Eq. 4.
    """
    from scipy import linalg  # XXX: is this necessary???

    H = np.zeros((A.shape[0], C.shape[1], C.shape[1]), dtype=np.complex128)
    for t in range(A.shape[0]):
        H[t] = I_n + np.matmul(
            C[t], linalg.lu_solve(linalg.lu_factor(z_k * I_m - A[t]), K[t])
        )

    return H


class _GCEst(_GCEstBase):
    """[seeds -> targets] state-space GC estimator."""

    name = "GC"


class _GCTREst(_GCEstBase):
    """time-reversed[seeds -> targets] state-space GC estimator."""

    name = "GC time-reversed"


# map names to estimator types
_CON_METHOD_MAP_MULTIVARIATE = {
    "cacoh": _CaCohEst,
    "mic": _MICEst,
    "mim": _MIMEst,
    "gc": _GCEst,
    "gc_tr": _GCTREst,
}

<<<<<<< HEAD
_multivariate_methods = ["cacoh", "mic", "mim", "gc", "gc_tr"]
_gc_methods = ["gc", "gc_tr"]
=======
_multivariate_methods = ["mic", "mim", "gc", "gc_tr"]
_gc_methods = ["gc", "gc_tr"]
_patterns_methods = ["mic"]  # methods with spatial patterns
>>>>>>> 88333055
<|MERGE_RESOLUTION|>--- conflicted
+++ resolved
@@ -1053,11 +1053,6 @@
     "gc_tr": _GCTREst,
 }
 
-<<<<<<< HEAD
 _multivariate_methods = ["cacoh", "mic", "mim", "gc", "gc_tr"]
 _gc_methods = ["gc", "gc_tr"]
-=======
-_multivariate_methods = ["mic", "mim", "gc", "gc_tr"]
-_gc_methods = ["gc", "gc_tr"]
-_patterns_methods = ["mic"]  # methods with spatial patterns
->>>>>>> 88333055
+_patterns_methods = ["cacoh", "mic"]  # methods with spatial patterns