# Authors: Martin Luessi <mluessi@nmr.mgh.harvard.edu>
#          Denis A. Engemann <denis.engemann@gmail.com>
#          Adam Li <adam2392@gmail.com>
#          Thomas Samuel Binns <thomas-samuel.binns@charite.de>
#
# License: BSD (3-clause)

import numpy as np
from scipy import linalg as spla


########################################################################
# Various connectivity estimators


class _AbstractConEstBase(object):
    """ABC for connectivity estimators."""

    def start_epoch(self):
        raise NotImplementedError('start_epoch method not implemented')

    def accumulate(self, con_idx, csd_xy):
        raise NotImplementedError('accumulate method not implemented')

    def combine(self, other):
        raise NotImplementedError('combine method not implemented')

    def compute_con(self, con_idx, n_epochs):
        raise NotImplementedError('compute_con method not implemented')


class _EpochMeanConEstBase(_AbstractConEstBase):
    """Base class for methods that estimate connectivity as mean epoch-wise."""

    def __init__(self, n_cons, n_freqs, n_times):
        self.n_cons = n_cons
        self.n_freqs = n_freqs
        self.n_times = n_times

        if n_times == 0:
            self.csd_shape = (n_cons, n_freqs)
        else:
            self.csd_shape = (n_cons, n_freqs, n_times)

        self.con_scores = None

    def start_epoch(self):  # noqa: D401
        """Called at the start of each epoch."""
        pass  # for this type of con. method we don't do anything

    def combine(self, other):
        """Include con. accumated for some epochs in this estimate."""
        self._acc += other._acc


class _EpochMeanMultivarConEstBase(_AbstractConEstBase):
    """Base class for methods that estimate connectivity as mean epoch-wise."""

    def __init__(self, n_signals, n_cons, n_freqs, n_times):
        self.n_signals = n_signals
        self.n_cons = n_cons
        self.n_freqs = n_freqs
        self.n_times = n_times

        if n_times == 0:
            self.csd_shape = (n_signals**2, n_freqs)
            self.con_scores = np.zeros((n_cons, n_freqs, 1))
        else:
            self.csd_shape = (n_signals**2, n_freqs, n_times)
            self.con_scores = np.zeros((n_cons, n_freqs, n_times))
        
        # allocate space for accumulation of CSD
        self._acc = np.zeros(self.csd_shape, dtype=np.complex128)

    def start_epoch(self):  # noqa: D401
        """Called at the start of each epoch."""
        pass  # for this type of con. method we don't do anything

    def combine(self, other):
        """Include con. accumated for some epochs in this estimate."""
        self._acc += other._acc

    def accumulate(self, con_idx, csd_xy):
        """Accumulate CSD for some connections."""
        self._acc[con_idx] += csd_xy

    def reshape_csd(self):
        """Reshapes CSD into a matrix of times x freqs x signals x signals."""
        if self.n_times == 0:
            return (
                np.reshape(self._acc, (self.n_signals, self.n_signals,
                self.n_freqs, 1)).transpose(3, 2, 0, 1)
            )
        return (
            np.reshape(self._acc, (self.n_signals, self.n_signals, self.n_freqs,
            self.n_times)).transpose(3, 2, 0, 1)
        )

    def reshape_con_scores(self):
        """Removes the time dimension from con. scores, if necessary."""
        if self.n_times == 0:
            self.con_scores = self.con_scores[:,:,0]


class _CohEstBase(_EpochMeanConEstBase):
    """Base Estimator for Coherence, Coherency, Imag. Coherence."""

    def __init__(self, n_cons, n_freqs, n_times):
        super(_CohEstBase, self).__init__(n_cons, n_freqs, n_times)

        # allocate space for accumulation of CSD
        self._acc = np.zeros(self.csd_shape, dtype=np.complex128)

    def accumulate(self, con_idx, csd_xy):
        """Accumulate CSD for some connections."""
        self._acc[con_idx] += csd_xy

class _MultivarCohEstBase(_EpochMeanMultivarConEstBase):
    """Base Estimator for coherence-based multivariate methods."""

    def cross_spectra_svd(
        self, csd, n_seeds, n_seed_components, n_target_components
    ):
        """Performs dimensionality reduction on a cross-spectral density using
        singular value decomposition (SVD)."""
        n_times = csd.shape[0]
        n_targets = csd.shape[2]-n_seeds
        C_aa = csd[:, :, :n_seeds, :n_seeds]
        C_ab = csd[:, :, :n_seeds, n_seeds:]
        C_bb = csd[:, :, n_seeds:, n_seeds:]
        C_ba = csd[:, :, n_seeds:, :n_seeds]

        # Eq. 32
        if n_seed_components is not None:
            U_aa = np.linalg.svd(np.real(C_aa), full_matrices=False)[0]
            U_bar_aa = U_aa[:, :, :, :n_seed_components]
        else:
            U_bar_aa = np.broadcast_to(np.identity(n_seeds), (n_times, self.n_freqs)+(n_seeds, n_seeds))
        if n_target_components is not None:
            U_bb = np.linalg.svd(np.real(C_bb), full_matrices=False)[0]
            U_bar_bb = U_bb[:, :, :, :n_target_components]
        else:
            U_bar_bb = np.broadcast_to(np.identity(n_targets), (n_times, self.n_freqs)+(n_targets, n_targets))

        # Eq. 33
        C_bar_aa = np.matmul(U_bar_aa.transpose(0, 1, 3, 2), np.matmul(C_aa, U_bar_aa))
        C_bar_ab = np.matmul(U_bar_aa.transpose(0, 1, 3, 2), np.matmul(C_ab, U_bar_bb))
        C_bar_bb = np.matmul(U_bar_bb.transpose(0, 1, 3, 2), np.matmul(C_bb, U_bar_bb))
        C_bar_ba = np.matmul(U_bar_bb.transpose(0, 1, 3, 2), np.matmul(C_ba, U_bar_aa))
        C_bar = np.append(
            np.append(C_bar_aa, C_bar_ab, axis=3), np.append(C_bar_ba, C_bar_bb, axis=3), axis=2
        )

        return C_bar, U_bar_aa, U_bar_bb

    def compute_e(self, csd, n_seeds):
        """Computes E as the imaginary part of the transformed cross-spectra D
        derived from the original cross-spectra "csd" between the seed and target
        signals."""
        # Equation 3
        n_times = csd.shape[0]
        n_freqs = csd.shape[1]
        T = np.zeros(csd.shape)
        # No clear way to do this without list comprehension (function only accepts square matrices)
        # Could be a good place for parallelisation
        # real(C_aa)^-1/2
        T[:, :, :n_seeds, :n_seeds] = np.array([[spla.fractional_matrix_power(
            np.real(csd[time_i, freq_i, :n_seeds, :n_seeds]), -0.5
        ) for freq_i in range(n_freqs)] for time_i in range(n_times)])
        # real(C_bb)^-1/2
        T[:, :, n_seeds:, n_seeds:] = np.array([[spla.fractional_matrix_power(
            np.real(csd[time_i, freq_i, n_seeds:, n_seeds:]), -0.5
        ) for freq_i in range(n_freqs)] for time_i in range(n_times)])

        # Equation 4
        D = np.matmul(T, np.matmul(csd, T))

        # E as the imaginary part of D between seeds and targets
        E = np.imag(D[:, :, :n_seeds, n_seeds:])

        return E


class _MultivarGCEstBase(_EpochMeanMultivarConEstBase):
    """Base Estimator for Granger causality multivariate methods."""

    def __init__(self, n_signals, n_cons, n_freqs, n_times, n_lags):
        super(_MultivarGCEstBase, self).__init__(
            n_signals, n_cons, n_freqs, n_times
        )

        if n_lags:
            if n_lags >= (self.n_freqs - 1) * 2:
                raise ValueError(
                    f"The number of lags ({n_lags}) must be less than double "
                    "the frequency resolution of the cross-spectral density "
                    f"({(self.n_freqs - 1) * 2})."
                )
            self.n_lags = n_lags
        else:
            self.n_lags = self.n_freqs - 2 # freq. resolution - 1

    def compute_con(self, seeds, targets, n_epochs):
        """Computes Granger causality between sets of signals."""
        csd = self.reshape_csd()/n_epochs
        csd = csd.transpose(2, 3, 1, 0) # signals x signals x freqs x time

        # GC from seeds -> targets (subtracting GC from targets -> seeds if
        # self.net == True)
        autocov = self.csd_to_autocov(csd)
        con_scores = self.autocov_to_gc(autocov, seeds, targets, self.net)

        # GC from seeds -> targets (subtracting GC from targets -> seeds if
        # self.net == True), subtracting GC from time-reversed seeds -> targets
        # (subtracting GC from time-reversed targets -> seeds if self.net ==
        # True)
        if self.time_reversed:
            con_scores -= self.autocov_to_gc(
                autocov.transpose(1, 0, 2, 3), seeds, targets, self.net
            )

        self.con_scores = con_scores
        self.reshape_con_scores()

    def csd_to_autocov(
        self, csd
    ):
        """Computes the autocovariance sequence from the cross-spectral
        density."""
        n_times = csd.shape[3]
        n_signals = csd.shape[0]
        autocov = np.zeros(
            (n_signals, n_signals, self.n_lags + 1, n_times)
        )
        for time_i in range(n_times):
            circular_shifted_csd = np.concatenate(
                [np.flip(csd[:, :, 1:, time_i].conj(), axis=2),
                csd[:, :, :-1, time_i]],
                axis=2,
            )
            ifft_shifted_csd = self.block_ifft(
                circular_shifted_csd, (self.n_freqs - 1) * 2
            )
<<<<<<< HEAD
            con_csd = csd[
                np.ix_(all_idcs, all_idcs, np.arange(self.n_freqs),
                       np.arange(n_times))
            ]

            circular_shifted_csd = np.concatenate(
                [np.flip(np.conj(con_csd[:, :, 1:, :]), axis=2),
                con_csd[:, :, :-1, :]],
                axis=2,
            )
            ifft_shifted_csd = self.block_ifft(
                circular_shifted_csd, (self.n_freqs - 1) * 2
            )
            lags_ifft_shifted_csd = np.reshape(
                ifft_shifted_csd[:, :, :self.n_lags + 1, :],
                (n_signals ** 2, self.n_lags + 1, n_times),
                order="F"
            )

            signs = [1] * (self.n_lags + 1)
            signs[1::2] = [x * -1 for x in signs[1::2]]
            sign_matrix = np.repeat(
                np.tile(
                    np.asarray(signs), (n_signals ** 2, 1)
                )[:, :, np.newaxis],
                n_times,
                axis=2
            )

            autocov[group_i] += (
                np.real(
                    np.reshape(
                        sign_matrix * lags_ifft_shifted_csd,
                        (n_signals, n_signals, self.n_lags + 1, n_times),
                        order="F"
                    )
                )
            )
        
=======

            lags_ifft_shifted_csd = np.reshape(
                ifft_shifted_csd[:, :, :self.n_lags + 1],
                (n_signals ** 2, self.n_lags + 1),
                order="F"
            )
            signs = [1] * (self.n_lags + 1)
            signs[1::2] = [x * -1 for x in signs[1::2]]
            sign_matrix = np.tile(
                np.asarray(signs), (n_signals ** 2, 1)
            )

            autocov[:, :, :, time_i] += (np.real(np.reshape(
                        sign_matrix * lags_ifft_shifted_csd,
                        (n_signals, n_signals, self.n_lags + 1),
                        order="F"))
            )

>>>>>>> aa798271
        return autocov

    def block_ifft(self, csd, n_points):
        """Performs a 'block' inverse fast Fourier transform on the data,
        involving an n-point inverse Fourier transform."""
        csd_3d = np.reshape(
            csd,
            (csd.shape[0] * csd.shape[1], csd.shape[2], csd.shape[3]),
            order="F"
        )
        csd_ifft = np.fft.ifft(csd_3d, n=n_points, axis=1)

        return np.reshape(csd_ifft, csd.shape, order="F")

    def autocov_to_gc(self, autocov, seeds, targets, net):
        """Computes frequency-domain multivariate Granger causality from an
        autocovariance sequence."""
        n_lags = autocov.shape[2]
        n_times = autocov.shape[3]
        con_scores = np.zeros((len(seeds), self.n_freqs, n_times))
        con_i = 0
        for con_seeds, con_targets in zip(seeds, targets):
            all_idcs = [*con_seeds, *con_targets]
            con_autocov = autocov[np.ix_(all_idcs, all_idcs, np.arange(n_lags), np.arange(n_times))]
            new_seeds = np.arange(len(con_seeds))
            new_targets = np.arange(len(con_targets))+len(con_seeds)
            for time_i in range(n_times):
                AF, V = self.autocov_to_full_var(con_autocov[:, :, :, time_i])
                AF_2d = np.reshape(
                    AF,
                    (AF.shape[0], AF.shape[0] * AF.shape[2]),
                    order="F"
                )
                A, K = self.full_var_to_iss(AF=AF_2d)

                # GC from seeds -> targets
                con_scores[con_i, :, time_i] = self.iss_to_usgc(
                    A=A,
                    C=AF_2d,
                    K=K,
                    V=V,
                    seeds=new_seeds,
                    targets=new_targets,
                )

                # GC from targets -> seeds
                if net:
                    con_scores[con_i, :, time_i] -= self.iss_to_usgc(
                        A=A,
                        C=AF_2d,
                        K=K,
                        V=V,
                        seeds=new_targets,
                        targets=new_seeds,
                    )
            con_i += 1
        
        return con_scores

    def autocov_to_full_var(self, autocov):
        """Computes the full vector autoregressive (VAR) model from an
        autocovariance sequence using Whittle's recursion.

        Ref.: Whittle P., 1963. Biometrika, DOI: 10.1093/biomet/50.1-2.129.
        """
        AF, V = self.whittle_lwr_recursion(autocov)

        if not np.isfinite(AF).all():
            raise ValueError(
                "Some or all VAR model coefficients are infinite or NaNs. "
                "Please check the data you are computing Granger causality on."
            )

        try:
            np.linalg.cholesky(V)
        except np.linalg.linalg.LinAlgError as np_error:
            raise ValueError(
                "The residuals' covariance matrix is not positive-definite. "
                "Make sure you are computing Granger causality only on data "
                "that is full rank."
            ) from np_error

        return AF, V

    def whittle_lwr_recursion(self, G):
        """Calculates regression coefficients and the residuals' covariance
        matrix from an autocovariance sequence by solving the Yule-Walker
        equations using Whittle's recursive Levinson, Wiggins, Robinson (LWR)
        algorithm.

        Ref.: Whittle P., 1963. Biometrika, DOI: 10.1093/biomet/50.1-2.129.
        """
        ### Initialise recursion
        n = G.shape[0]  # number of signals
        q = G.shape[2] - 1  # number of lags
        qn = n * q

        G0 = G[:, :, 0]  # covariance
        GF = (np.reshape(G[:, :, 1:], (n, qn), order="F").T)  # forward
        # autocovariance sequence
        GB = np.reshape(
            np.flip(G[:, :, 1:], 2).transpose((0, 2, 1)), (qn, n), order="F"
        )  # backward autocovariance sequence

        AF = np.zeros((n, qn))  # forward coefficients
        AB = np.zeros((n, qn))  # backward coefficients

        k = 1  # model order
        r = q - k
        kf = np.arange(k * n)  # forward indices
        kb = np.arange(r * n, qn)  # backward indices

        # equivalent to A/B or linsolve(B',A',opts.TRANSA=true)' in MATLAB
        AF[:, kf] = spla.solve(G0.T, GB[kb, :].T, transposed=True).T
        AB[:, kb] = spla.solve(G0.T, GF[kf, :].T, transposed=True).T

        ### Perform recursion
        for k in np.arange(2, q + 1):
            # equivalent to A/B or linsolve(B',A',opts.TRANSA=true)' in MATLAB
            var_A = GB[(r - 1) * n : r * n, :] - np.matmul(AF[:, kf], GB[kb, :])
            var_B = G0 - np.matmul(AB[:, kb], GB[kb, :])
            AAF = spla.solve(var_B, var_A.T, transposed=True).T
            var_A = GF[(k - 1) * n : k * n, :] - np.matmul(AB[:, kb], GF[kf, :])
            var_B = G0 - np.matmul(AF[:, kf], GF[kf, :])
            AAB = spla.solve(var_B, var_A.T, transposed=True).T

            AF_previous = AF[:, kf]
            AB_previous = AB[:, kb]

            r = q - k
            kf = np.arange(k * n)
            kb = np.arange(r * n, qn)

            AF[:, kf] = np.hstack(
                (AF_previous - np.matmul(AAF, AB_previous), AAF)
            )
            AB[:, kb] = np.hstack(
                (AAB, AB_previous - np.matmul(AAB, AF_previous))
            )

        V = G0 - np.matmul(AF, GF)
        AF = np.reshape(AF, (n, n, q), order="F")

        return AF, V

    def full_var_to_iss(self, AF):
        """Computes innovations-form parameters for a state-space model from a
        full vector autoregressive (VAR) model using Aoki's method.

        For a non-moving-average full VAR model, the state-space parameter C
        (observation matrix) is identical to AF of the VAR model.

        Ref.: Barnett, L. & Seth, A.K., 2015, Physical Review, DOI:
        10.1103/PhysRevE.91.040101.
        """
        m = AF.shape[0]  # number of signals
        p = AF.shape[1] // m  # number of autoregressive lags

        Ip = np.eye(m * p)
        # state transition matrix
        A = np.vstack((AF, Ip[: (len(Ip) - m), :]))
        # Kalman gain matrix
        K = np.vstack((np.eye(m), np.zeros(((m * (p - 1)), m))))

        return A, K

    def iss_to_usgc(self, A, C, K, V, seeds, targets):
        """Computes unconditional spectral Granger causality from
        innovations-form state-space model parameters.

        Ref.: Barnett, L. & Seth, A.K., 2015, Physical Review, DOI:
        10.1103/PhysRevE.91.040101.
        """
        f = np.zeros(self.n_freqs) # placeholder for GC results
        z = np.exp(-1j * np.pi * np.linspace(0, 0.99, self.n_freqs)) # points on a
            # unit circle in the complex plane, one for each frequency
        H = self.iss_to_tf(A, C, K, z) # spectral transfer function
        V_sqrt = np.linalg.cholesky(V)
        PV_sqrt = np.linalg.cholesky(self.partial_covar(V, seeds, targets))

        for freq_i in range(self.n_freqs):
            HV = np.matmul(H[:, :, freq_i], V_sqrt)
            S = np.matmul(HV, HV.conj().T) # CSD of the projected state
                # variable (Eq. 6)
            S_tt = S[np.ix_(targets, targets)] # CSD between targets
            if len(PV_sqrt) == 1:
                HV_ts = H[targets, seeds, freq_i] * PV_sqrt
                HVH_ts = np.outer(HV_ts, HV_ts.conj().T)
            else:
                HV_ts = np.matmul(
                    H[np.ix_(targets, seeds)][:, :, freq_i], PV_sqrt
                )
                HVH_ts = np.matmul(HV_ts, HV_ts.conj().T)
            if len(targets) == 1:
                numerator = np.real(S_tt)
                denominator = np.real(S_tt - HVH_ts)
            else:
                numerator = np.real(np.linalg.det(S_tt))
                denominator = np.real(np.linalg.det(S_tt - HVH_ts))
            f[freq_i] = np.log(numerator) - np.log(denominator) # Eq. 11

        return f

    def iss_to_tf(self, A, C, K, z):
        """Computes a transfer function (moving-average representation) for
        innovations-form state-space model parameters.

        In the frequency domain, the back-shift operator, z, is a vector of
        points on a unit circle in the complex plane. z = e^-iw, where -pi < w
        <= pi.

        Ref.: Barnett, L. & Seth, A.K., 2015, Physical Review, DOI:
        10.1103/PhysRevE.91.040101.
        """
        h = self.n_freqs
        n = C.shape[0]
        m = A.shape[0]
        I_n = np.eye(n)
        I_m = np.eye(m)
        H = np.zeros((n, n, h), dtype=np.complex128)

        # compute transfer function; Eq. 4
        for k in range(h):
            H[:, :, k] = I_n + np.matmul(
                C, spla.lu_solve(spla.lu_factor(z[k] * I_m - A), K)
            )

        return H

    def partial_covar(self, V, seeds, targets):
        """Computes the partial covariance of a matrix.

        Given a covariance matrix V, the partial covariance matrix of V between
        indices i and j, given k (V_ij|k), is equivalent to
        V_ij - V_ik * V_kk^-1 * V_kj. In this case, i and j are seeds, and k is
        the targets.

        Ref.: Barnett, L. & Seth, A.K., 2015, Physical Review, DOI:
        10.1103/PhysRevE.91.040101.
        """
        if len(targets) == 1:
            W = (1 / np.sqrt(V[targets, targets])) * V[targets, seeds]
            W = np.outer(W.T, W)
        else:
            W = np.linalg.solve(
                np.linalg.cholesky(V[np.ix_(targets, targets)]),
                V[np.ix_(targets, seeds)],
            )
            W = W.T.dot(W)

        return V[np.ix_(seeds, seeds)] - W


class _CohEst(_CohEstBase):
    """Coherence Estimator."""

    name = 'Coherence'
    accumulate_psd = True

    def compute_con(self, con_idx, n_epochs, psd_xx, psd_yy):  # lgtm
        """Compute final con. score for some connections."""
        if self.con_scores is None:
            self.con_scores = np.zeros(self.csd_shape)
        csd_mean = self._acc[con_idx] / n_epochs
        self.con_scores[con_idx] = np.abs(csd_mean) / np.sqrt(psd_xx * psd_yy)


class _CohyEst(_CohEstBase):
    """Coherency Estimator."""

    name = 'Coherency'
    accumulate_psd = True

    def compute_con(self, con_idx, n_epochs, psd_xx, psd_yy):  # lgtm
        """Compute final con. score for some connections."""
        if self.con_scores is None:
            self.con_scores = np.zeros(self.csd_shape,
                                       dtype=np.complex128)
        csd_mean = self._acc[con_idx] / n_epochs
        self.con_scores[con_idx] = csd_mean / np.sqrt(psd_xx * psd_yy)


class _ImCohEst(_CohEstBase):
    """Imaginary Coherence Estimator."""

    name = 'Imaginary Coherence'
    accumulate_psd = True

    def compute_con(self, con_idx, n_epochs, psd_xx, psd_yy):  # lgtm
        """Compute final con. score for some connections."""
        if self.con_scores is None:
            self.con_scores = np.zeros(self.csd_shape)
        csd_mean = self._acc[con_idx] / n_epochs
        self.con_scores[con_idx] = np.imag(csd_mean) / np.sqrt(psd_xx * psd_yy)

class _MIMEst(_MultivarCohEstBase):
    """Estimator for MIM (multivariate interaction measure)"""

    name = "MIM"
    accumulate_psd = False

    def compute_con(
        self, seeds, targets, n_seed_components, n_target_components, n_epochs
    ):
        """Computes the multivariate interaction measure between two sets of
        signals"""
        csd = self.reshape_csd()/n_epochs
        n_times = csd.shape[0]
        node_i = 0
        for seed_idcs, target_idcs in zip(seeds, targets):
            n_seeds = len(seed_idcs)
            node_idcs = [*seed_idcs, *target_idcs]
            node_csd = csd[np.ix_(np.arange(n_times), np.arange(self.n_freqs), node_idcs, node_idcs)]

            # Eqs. 32 & 33
            C_bar, U_bar_aa, _ = self.cross_spectra_svd(
                csd=node_csd,
                n_seeds=n_seeds,
                n_seed_components=n_seed_components[node_i],
                n_target_components=n_target_components[node_i],
            )

            # Eqs. 3 & 4
            E = self.compute_e(csd=C_bar, n_seeds=U_bar_aa.shape[2])

            # Equation 14
            self.con_scores[node_i, :, :] = np.matmul(E, E.transpose(0, 1, 3, 2)).trace(axis1=2, axis2=3).transpose(1, 0)
            node_i += 1
        self.reshape_con_scores()


class _MICEst(_MultivarCohEstBase):
    """Estimator for MIC (maximized imaginary coherence)"""

    name = "MIC"
    accumulate_psd = False

    def compute_con(
        self, seeds, targets, n_seed_components, n_target_components, n_epochs
    ):
        """Computes maximized imaginary coherence between sets of signals."""
        csd = self.reshape_csd()/n_epochs
        n_times = csd.shape[0]
        node_i = 0
        for seed_idcs, target_idcs in zip(seeds, targets):
            n_seeds = len(seed_idcs)
            node_idcs = [*seed_idcs, *target_idcs]
            node_csd = csd[np.ix_(np.arange(n_times), np.arange(self.n_freqs), node_idcs, node_idcs)]

            # Eqs. 32 & 33
            C_bar, U_bar_aa, _ = self.cross_spectra_svd(
                csd=node_csd,
                n_seeds=n_seeds,
                n_seed_components=n_seed_components[node_i],
                n_target_components=n_target_components[node_i],
            )

            # Eqs. 3 & 4
            E = self.compute_e(csd=C_bar, n_seeds=U_bar_aa.shape[2])

            # Weights for signals in the groups
            w_a, V_a = np.linalg.eigh(np.matmul(E, E.transpose(0, 1, 3, 2)))
            w_b, V_b = np.linalg.eigh(np.matmul(E.transpose(0, 1, 3, 2), E))
            alpha = V_a[np.arange(n_times)[:, None], np.arange(self.n_freqs), :, w_a.argmax(axis=2)]
            beta = V_b[np.arange(n_times)[:, None], np.arange(self.n_freqs), :, w_b.argmax(axis=2)]

            # Eq. 7
            self.con_scores[node_i, :, :] = (np.einsum(
                "ijk,ijk->ij",
                alpha,
                np.matmul(E, np.expand_dims(beta, 3))[:, :, :, 0]) / np.linalg.norm(alpha, axis=2) * np.linalg.norm(beta, axis=2)
            ).transpose(1, 0)
            node_i += 1
        self.reshape_con_scores()


class _GCEst(_MultivarGCEstBase):
    """GC Estimator; causality from: [seeds -> targets]."""

    name = "GC"
    accumulate_psd = False
    net = False
    time_reversed = False


class _NetGCEst(_MultivarGCEstBase):
    """Net GC Estimator; causality from: [seeds -> targets] - [targets ->
    seeds]."""

    name = "Net GC"
    accumulate_psd = False
    net = True
    time_reversed = False

class _TRGCEst(_MultivarGCEstBase):
    """TRGC Estimator; causality from: [seeds -> targets] - time-reversed[seeds
    -> targets]."""

    name = "TRGC"
    accumulate_psd = False
    net = False
    time_reversed = True

class _NetTRGCEst(_MultivarGCEstBase):
    """Net TRGC Estimator; causality from: ([seeds -> targets] - [targets ->
    seeds]) - (time-reversed[seeds -> targets] - time-reversed[targets ->
    seeds])."""

    name = "Net TRGC"
    accumulate_psd = False
    net = True
    time_reversed = True

class _PLVEst(_EpochMeanConEstBase):
    """PLV Estimator."""

    name = 'PLV'
    accumulate_psd = False

    def __init__(self, n_cons, n_freqs, n_times):
        super(_PLVEst, self).__init__(n_cons, n_freqs, n_times)

        # allocate accumulator
        self._acc = np.zeros(self.csd_shape, dtype=np.complex128)

    def accumulate(self, con_idx, csd_xy):
        """Accumulate some connections."""
        self._acc[con_idx] += csd_xy / np.abs(csd_xy)

    def compute_con(self, con_idx, n_epochs):
        """Compute final con. score for some connections."""
        if self.con_scores is None:
            self.con_scores = np.zeros(self.csd_shape)
        plv = np.abs(self._acc / n_epochs)
        self.con_scores[con_idx] = plv


class _ciPLVEst(_EpochMeanConEstBase):
    """corrected imaginary PLV Estimator."""

    name = 'ciPLV'
    accumulate_psd = False

    def __init__(self, n_cons, n_freqs, n_times):
        super(_ciPLVEst, self).__init__(n_cons, n_freqs, n_times)

        # allocate accumulator
        self._acc = np.zeros(self.csd_shape, dtype=np.complex128)

    def accumulate(self, con_idx, csd_xy):
        """Accumulate some connections."""
        self._acc[con_idx] += csd_xy / np.abs(csd_xy)

    def compute_con(self, con_idx, n_epochs):
        """Compute final con. score for some connections."""
        if self.con_scores is None:
            self.con_scores = np.zeros(self.csd_shape)
        imag_plv = np.abs(np.imag(self._acc)) / n_epochs
        real_plv = np.real(self._acc) / n_epochs
        real_plv = np.clip(real_plv, -1, 1)  # bounded from -1 to 1
        mask = (np.abs(real_plv) == 1)  # avoid division by 0
        real_plv[mask] = 0
        corrected_imag_plv = imag_plv / np.sqrt(1 - real_plv ** 2)
        self.con_scores[con_idx] = corrected_imag_plv


class _PLIEst(_EpochMeanConEstBase):
    """PLI Estimator."""

    name = 'PLI'
    accumulate_psd = False

    def __init__(self, n_cons, n_freqs, n_times):
        super(_PLIEst, self).__init__(n_cons, n_freqs, n_times)

        # allocate accumulator
        self._acc = np.zeros(self.csd_shape)

    def accumulate(self, con_idx, csd_xy):
        """Accumulate some connections."""
        self._acc[con_idx] += np.sign(np.imag(csd_xy))

    def compute_con(self, con_idx, n_epochs):
        """Compute final con. score for some connections."""
        if self.con_scores is None:
            self.con_scores = np.zeros(self.csd_shape)
        pli_mean = self._acc[con_idx] / n_epochs
        self.con_scores[con_idx] = np.abs(pli_mean)


class _PLIUnbiasedEst(_PLIEst):
    """Unbiased PLI Square Estimator."""

    name = 'Unbiased PLI Square'
    accumulate_psd = False

    def compute_con(self, con_idx, n_epochs):
        """Compute final con. score for some connections."""
        if self.con_scores is None:
            self.con_scores = np.zeros(self.csd_shape)
        pli_mean = self._acc[con_idx] / n_epochs

        # See Vinck paper Eq. (30)
        con = (n_epochs * pli_mean ** 2 - 1) / (n_epochs - 1)

        self.con_scores[con_idx] = con


class _DPLIEst(_EpochMeanConEstBase):
    """DPLI Estimator."""

    name = 'DPLI'
    accumulate_psd = False

    def __init__(self, n_cons, n_freqs, n_times):
        super(_DPLIEst, self).__init__(n_cons, n_freqs, n_times)

        # allocate accumulator
        self._acc = np.zeros(self.csd_shape)

    def accumulate(self, con_idx, csd_xy):
        """Accumulate some connections."""
        self._acc[con_idx] += np.heaviside(np.imag(csd_xy), 0.5)

    def compute_con(self, con_idx, n_epochs):
        """Compute final con. score for some connections."""
        if self.con_scores is None:
            self.con_scores = np.zeros(self.csd_shape)

        con = self._acc[con_idx] / n_epochs

        self.con_scores[con_idx] = con


class _WPLIEst(_EpochMeanConEstBase):
    """WPLI Estimator."""

    name = 'WPLI'
    accumulate_psd = False

    def __init__(self, n_cons, n_freqs, n_times):
        super(_WPLIEst, self).__init__(n_cons, n_freqs, n_times)

        # store  both imag(csd) and abs(imag(csd))
        acc_shape = (2,) + self.csd_shape
        self._acc = np.zeros(acc_shape)

    def accumulate(self, con_idx, csd_xy):
        """Accumulate some connections."""
        im_csd = np.imag(csd_xy)
        self._acc[0, con_idx] += im_csd
        self._acc[1, con_idx] += np.abs(im_csd)

    def compute_con(self, con_idx, n_epochs):
        """Compute final con. score for some connections."""
        if self.con_scores is None:
            self.con_scores = np.zeros(self.csd_shape)

        num = np.abs(self._acc[0, con_idx])
        denom = self._acc[1, con_idx]

        # handle zeros in denominator
        z_denom = np.where(denom == 0.)
        denom[z_denom] = 1.

        con = num / denom

        # where we had zeros in denominator, we set con to zero
        con[z_denom] = 0.

        self.con_scores[con_idx] = con


class _WPLIDebiasedEst(_EpochMeanConEstBase):
    """Debiased WPLI Square Estimator."""

    name = 'Debiased WPLI Square'
    accumulate_psd = False

    def __init__(self, n_cons, n_freqs, n_times):
        super(_WPLIDebiasedEst, self).__init__(n_cons, n_freqs, n_times)
        # store imag(csd), abs(imag(csd)), imag(csd)^2
        acc_shape = (3,) + self.csd_shape
        self._acc = np.zeros(acc_shape)

    def accumulate(self, con_idx, csd_xy):
        """Accumulate some connections."""
        im_csd = np.imag(csd_xy)
        self._acc[0, con_idx] += im_csd
        self._acc[1, con_idx] += np.abs(im_csd)
        self._acc[2, con_idx] += im_csd ** 2

    def compute_con(self, con_idx, n_epochs):
        """Compute final con. score for some connections."""
        if self.con_scores is None:
            self.con_scores = np.zeros(self.csd_shape)

        # note: we use the trick from fieldtrip to compute the
        # the estimate over all pairwise epoch combinations
        sum_im_csd = self._acc[0, con_idx]
        sum_abs_im_csd = self._acc[1, con_idx]
        sum_sq_im_csd = self._acc[2, con_idx]

        denom = sum_abs_im_csd ** 2 - sum_sq_im_csd

        # handle zeros in denominator
        z_denom = np.where(denom == 0.)
        denom[z_denom] = 1.

        con = (sum_im_csd ** 2 - sum_sq_im_csd) / denom

        # where we had zeros in denominator, we set con to zero
        con[z_denom] = 0.

        self.con_scores[con_idx] = con


class _PPCEst(_EpochMeanConEstBase):
    """Pairwise Phase Consistency (PPC) Estimator."""

    name = 'PPC'
    accumulate_psd = False

    def __init__(self, n_cons, n_freqs, n_times):
        super(_PPCEst, self).__init__(n_cons, n_freqs, n_times)

        # store csd / abs(csd)
        self._acc = np.zeros(self.csd_shape, dtype=np.complex128)

    def accumulate(self, con_idx, csd_xy):
        """Accumulate some connections."""
        denom = np.abs(csd_xy)
        z_denom = np.where(denom == 0.)
        denom[z_denom] = 1.
        this_acc = csd_xy / denom
        this_acc[z_denom] = 0.  # handle division by zero

        self._acc[con_idx] += this_acc

    def compute_con(self, con_idx, n_epochs):
        """Compute final con. score for some connections."""
        if self.con_scores is None:
            self.con_scores = np.zeros(self.csd_shape)

        # note: we use the trick from fieldtrip to compute the
        # the estimate over all pairwise epoch combinations
        con = ((self._acc[con_idx] * np.conj(self._acc[con_idx]) - n_epochs) /
               (n_epochs * (n_epochs - 1.)))

        self.con_scores[con_idx] = np.real(con)<|MERGE_RESOLUTION|>--- conflicted
+++ resolved
@@ -229,79 +229,39 @@
         density."""
         n_times = csd.shape[3]
         n_signals = csd.shape[0]
-        autocov = np.zeros(
-            (n_signals, n_signals, self.n_lags + 1, n_times)
+        circular_shifted_csd = np.concatenate(
+            [np.flip(np.conj(csd[:, :, 1:, :]), axis=2),
+            csd[:, :, :-1, :]],
+            axis=2,
         )
-        for time_i in range(n_times):
-            circular_shifted_csd = np.concatenate(
-                [np.flip(csd[:, :, 1:, time_i].conj(), axis=2),
-                csd[:, :, :-1, time_i]],
-                axis=2,
-            )
-            ifft_shifted_csd = self.block_ifft(
-                circular_shifted_csd, (self.n_freqs - 1) * 2
-            )
-<<<<<<< HEAD
-            con_csd = csd[
-                np.ix_(all_idcs, all_idcs, np.arange(self.n_freqs),
-                       np.arange(n_times))
-            ]
-
-            circular_shifted_csd = np.concatenate(
-                [np.flip(np.conj(con_csd[:, :, 1:, :]), axis=2),
-                con_csd[:, :, :-1, :]],
-                axis=2,
-            )
-            ifft_shifted_csd = self.block_ifft(
-                circular_shifted_csd, (self.n_freqs - 1) * 2
-            )
-            lags_ifft_shifted_csd = np.reshape(
-                ifft_shifted_csd[:, :, :self.n_lags + 1, :],
-                (n_signals ** 2, self.n_lags + 1, n_times),
-                order="F"
-            )
-
-            signs = [1] * (self.n_lags + 1)
-            signs[1::2] = [x * -1 for x in signs[1::2]]
-            sign_matrix = np.repeat(
-                np.tile(
-                    np.asarray(signs), (n_signals ** 2, 1)
-                )[:, :, np.newaxis],
-                n_times,
-                axis=2
-            )
-
-            autocov[group_i] += (
-                np.real(
-                    np.reshape(
-                        sign_matrix * lags_ifft_shifted_csd,
-                        (n_signals, n_signals, self.n_lags + 1, n_times),
-                        order="F"
-                    )
+        ifft_shifted_csd = self.block_ifft(
+            circular_shifted_csd, (self.n_freqs - 1) * 2
+        )
+        lags_ifft_shifted_csd = np.reshape(
+            ifft_shifted_csd[:, :, :self.n_lags + 1, :],
+            (n_signals ** 2, self.n_lags + 1, n_times),
+            order="F"
+        )
+
+        signs = [1] * (self.n_lags + 1)
+        signs[1::2] = [x * -1 for x in signs[1::2]]
+        sign_matrix = np.repeat(
+            np.tile(
+                np.asarray(signs), (n_signals ** 2, 1)
+            )[:, :, np.newaxis],
+            n_times,
+            axis=2
+        )
+
+        return (
+            np.real(
+                np.reshape(
+                    sign_matrix * lags_ifft_shifted_csd,
+                    (n_signals, n_signals, self.n_lags + 1, n_times),
+                    order="F"
                 )
             )
-        
-=======
-
-            lags_ifft_shifted_csd = np.reshape(
-                ifft_shifted_csd[:, :, :self.n_lags + 1],
-                (n_signals ** 2, self.n_lags + 1),
-                order="F"
-            )
-            signs = [1] * (self.n_lags + 1)
-            signs[1::2] = [x * -1 for x in signs[1::2]]
-            sign_matrix = np.tile(
-                np.asarray(signs), (n_signals ** 2, 1)
-            )
-
-            autocov[:, :, :, time_i] += (np.real(np.reshape(
-                        sign_matrix * lags_ifft_shifted_csd,
-                        (n_signals, n_signals, self.n_lags + 1),
-                        order="F"))
-            )
-
->>>>>>> aa798271
-        return autocov
+        )
 
     def block_ifft(self, csd, n_points):
         """Performs a 'block' inverse fast Fourier transform on the data,
